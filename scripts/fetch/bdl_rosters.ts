import { getRosterMapByTeamIds, getTeams } from "./bdl.js";
import type { BdlPlayer, BdlTeam } from "./bdl.js";
import { TEAM_METADATA } from "../lib/teams.js";
import type { TeamMetadata } from "../lib/teams.js";
import type { LeagueDataSource, SourcePlayerRecord, SourceTeamRecord } from "../lib/types.js";

<<<<<<< HEAD
export interface BallDontLieRosters extends LeagueDataSource {
  teamAbbrs: string[];
=======
const API = "https://api.balldontlie.io/v1";
const DEFAULT_API_KEY = "849684d4-054c-43bf-8fe1-e87c4ff8d67c";
const KEY = process.env.BALLDONTLIE_API_KEY?.trim() || DEFAULT_API_KEY;
const MAX_ATTEMPTS = 4;
export const MAX_TEAM_ACTIVE = 30;
const WARN_LEAGUE_ACTIVE = 800;
const PER_PAGE = 100;

interface PaginatedPlayers {
  data: BLPlayer[];
  meta?: { next_cursor?: number | null };
}

function authHeaders(): Record<string, string> {
  return KEY ? { Authorization: KEY } : {};
}

async function http<T>(url: string, attempt = 1): Promise<T> {
  try {
    const res = await fetch(url, { headers: authHeaders() });
    if (res.status === 429 && attempt < MAX_ATTEMPTS) {
      await sleep(500 * Math.pow(2, attempt - 1));
      return http<T>(url, attempt + 1);
    }
    if (!res.ok) {
      if (attempt < MAX_ATTEMPTS) {
        await sleep(500 * Math.pow(2, attempt - 1));
        return http<T>(url, attempt + 1);
      }
      throw new Error(`${res.status} ${res.statusText} for ${url}`);
    }
    return (await res.json()) as T;
  } catch (error) {
    if (attempt < MAX_ATTEMPTS) {
      await sleep(500 * Math.pow(2, attempt - 1));
      return http<T>(url, attempt + 1);
    }
    throw error;
  }
}

async function getTeams(): Promise<BLTeam[]> {
  const json = await http<{ data: BLTeam[] }>(`${API}/teams`);
  return json.data ?? [];
}

async function getActivePlayersByTeam(teamId: number): Promise<BLPlayer[]> {
  const players: BLPlayer[] = [];
  const seen = new Set<number>();
  let cursor: number | undefined;
  const baseUrl = `${API}/players/active?team_ids[]=${teamId}&per_page=${PER_PAGE}`;

  while (true) {
    const url = cursor != null ? `${baseUrl}&cursor=${cursor}` : baseUrl;
    const json = await http<PaginatedPlayers>(url);
    if (Array.isArray(json.data)) {
      for (const player of json.data) {
        if (seen.has(player.id)) {
          continue;
        }
        seen.add(player.id);
        players.push(player);
      }
    }
    const nextCursor = json.meta?.next_cursor ?? null;
    if (!nextCursor) {
      break;
    }
    cursor = nextCursor;
    await sleep(125);
  }

  if (players.length > MAX_TEAM_ACTIVE) {
    console.warn(
      `Team ${teamId} returned ${players.length} active players; trimming to latest ${MAX_TEAM_ACTIVE}.`
    );
    return players.slice(0, MAX_TEAM_ACTIVE);
  }

  return players;
>>>>>>> 3037d991
}

function toSourcePlayer(player: BdlPlayer, teamId: string, tricode: string): SourcePlayerRecord {
  const fullName = `${player.first_name} ${player.last_name}`.trim();
  return {
    playerId: String(player.id),
    name: fullName,
    position: player.position ?? undefined,
    teamId,
    teamTricode: tricode,
  };
}

function mapTeamsByAbbr(teams: BdlTeam[]): Map<string, BdlTeam> {
  const map = new Map<string, BdlTeam>();
  for (const team of teams) {
    map.set(team.abbreviation.toUpperCase(), team);
  }
  return map;
}

export async function fetchBallDontLieRosters(): Promise<BallDontLieRosters> {
  const bdlTeams = await getTeams();
  if (!bdlTeams.length) {
    throw new Error("Ball Don't Lie returned no teams");
  }

  const teamsByAbbr = mapTeamsByAbbr(bdlTeams);
  const nbaTeams: Array<{ meta: TeamMetadata; bdl: BdlTeam }> = [];

  for (const teamMeta of TEAM_METADATA) {
    const bdlTeam = teamsByAbbr.get(teamMeta.tricode);
    if (!bdlTeam) {
      throw new Error(`Missing Ball Don't Lie mapping for ${teamMeta.tricode}`);
    }
    nbaTeams.push({ meta: teamMeta, bdl: bdlTeam });
  }

  const rosterMap = await getRosterMapByTeamIds(nbaTeams.map((entry) => entry.bdl.id));
  const teams: Record<string, SourceTeamRecord> = {};
  const players: Record<string, SourcePlayerRecord> = {};
  const teamAbbrs: string[] = [];
  const uniquePlayerKeys = new Set<string>();

<<<<<<< HEAD
  for (const entry of nbaTeams) {
    const { meta, bdl } = entry;
    const roster = (rosterMap[bdl.id] ?? []).map((player) => toSourcePlayer(player, meta.teamId, meta.tricode));
    totalPlayers += roster.length;
=======
  for (const team of teamsResponse) {
    const abbr = team.abbreviation.toUpperCase();
    if (!validAbbrs.has(abbr)) {
      continue;
    }
    const meta = ensureTeamMetadata(abbr);
    const rawPlayers = await getActivePlayersByTeam(team.id);
    const roster = rawPlayers.map((player) => toSourcePlayer(player, meta.teamId, meta.tricode));
>>>>>>> 3037d991

    teams[meta.tricode] = {
      teamId: meta.teamId,
      tricode: meta.tricode,
      market: meta.market,
      name: meta.name,
      roster,
      lastSeasonWins: meta.lastSeasonWins,
      lastSeasonSRS: meta.lastSeasonSRS,
    };

    for (const player of roster) {
      const key = player.playerId ?? player.name;
      players[key] = player;
      uniquePlayerKeys.add(key);
    }

    teamAbbrs.push(meta.tricode);
  }

<<<<<<< HEAD
  if (totalPlayers < 360) {
    throw new Error(`Ball Don't Lie returned too few active players (${totalPlayers})`);
=======
  const totalUniquePlayers = uniquePlayerKeys.size;
  if (totalUniquePlayers > WARN_LEAGUE_ACTIVE) {
    console.warn(
      `League active count ${totalUniquePlayers} looks high; check pagination/filtering.`
    );
>>>>>>> 3037d991
  }

  return {
    teamAbbrs: teamAbbrs.sort(),
    teams,
    players,
    transactions: [],
    coaches: {},
    injuries: [],
  };
}<|MERGE_RESOLUTION|>--- conflicted
+++ resolved
@@ -4,91 +4,8 @@
 import type { TeamMetadata } from "../lib/teams.js";
 import type { LeagueDataSource, SourcePlayerRecord, SourceTeamRecord } from "../lib/types.js";
 
-<<<<<<< HEAD
 export interface BallDontLieRosters extends LeagueDataSource {
   teamAbbrs: string[];
-=======
-const API = "https://api.balldontlie.io/v1";
-const DEFAULT_API_KEY = "849684d4-054c-43bf-8fe1-e87c4ff8d67c";
-const KEY = process.env.BALLDONTLIE_API_KEY?.trim() || DEFAULT_API_KEY;
-const MAX_ATTEMPTS = 4;
-export const MAX_TEAM_ACTIVE = 30;
-const WARN_LEAGUE_ACTIVE = 800;
-const PER_PAGE = 100;
-
-interface PaginatedPlayers {
-  data: BLPlayer[];
-  meta?: { next_cursor?: number | null };
-}
-
-function authHeaders(): Record<string, string> {
-  return KEY ? { Authorization: KEY } : {};
-}
-
-async function http<T>(url: string, attempt = 1): Promise<T> {
-  try {
-    const res = await fetch(url, { headers: authHeaders() });
-    if (res.status === 429 && attempt < MAX_ATTEMPTS) {
-      await sleep(500 * Math.pow(2, attempt - 1));
-      return http<T>(url, attempt + 1);
-    }
-    if (!res.ok) {
-      if (attempt < MAX_ATTEMPTS) {
-        await sleep(500 * Math.pow(2, attempt - 1));
-        return http<T>(url, attempt + 1);
-      }
-      throw new Error(`${res.status} ${res.statusText} for ${url}`);
-    }
-    return (await res.json()) as T;
-  } catch (error) {
-    if (attempt < MAX_ATTEMPTS) {
-      await sleep(500 * Math.pow(2, attempt - 1));
-      return http<T>(url, attempt + 1);
-    }
-    throw error;
-  }
-}
-
-async function getTeams(): Promise<BLTeam[]> {
-  const json = await http<{ data: BLTeam[] }>(`${API}/teams`);
-  return json.data ?? [];
-}
-
-async function getActivePlayersByTeam(teamId: number): Promise<BLPlayer[]> {
-  const players: BLPlayer[] = [];
-  const seen = new Set<number>();
-  let cursor: number | undefined;
-  const baseUrl = `${API}/players/active?team_ids[]=${teamId}&per_page=${PER_PAGE}`;
-
-  while (true) {
-    const url = cursor != null ? `${baseUrl}&cursor=${cursor}` : baseUrl;
-    const json = await http<PaginatedPlayers>(url);
-    if (Array.isArray(json.data)) {
-      for (const player of json.data) {
-        if (seen.has(player.id)) {
-          continue;
-        }
-        seen.add(player.id);
-        players.push(player);
-      }
-    }
-    const nextCursor = json.meta?.next_cursor ?? null;
-    if (!nextCursor) {
-      break;
-    }
-    cursor = nextCursor;
-    await sleep(125);
-  }
-
-  if (players.length > MAX_TEAM_ACTIVE) {
-    console.warn(
-      `Team ${teamId} returned ${players.length} active players; trimming to latest ${MAX_TEAM_ACTIVE}.`
-    );
-    return players.slice(0, MAX_TEAM_ACTIVE);
-  }
-
-  return players;
->>>>>>> 3037d991
 }
 
 function toSourcePlayer(player: BdlPlayer, teamId: string, tricode: string): SourcePlayerRecord {
@@ -127,27 +44,23 @@
     nbaTeams.push({ meta: teamMeta, bdl: bdlTeam });
   }
 
+  // Pull active rosters using shared bdl.js helper
   const rosterMap = await getRosterMapByTeamIds(nbaTeams.map((entry) => entry.bdl.id));
+
   const teams: Record<string, SourceTeamRecord> = {};
   const players: Record<string, SourcePlayerRecord> = {};
   const teamAbbrs: string[] = [];
   const uniquePlayerKeys = new Set<string>();
 
-<<<<<<< HEAD
+  let totalPlayers = 0;
+
   for (const entry of nbaTeams) {
     const { meta, bdl } = entry;
-    const roster = (rosterMap[bdl.id] ?? []).map((player) => toSourcePlayer(player, meta.teamId, meta.tricode));
+    const roster = (rosterMap[bdl.id] ?? []).map((player) =>
+      toSourcePlayer(player, meta.teamId, meta.tricode)
+    );
+
     totalPlayers += roster.length;
-=======
-  for (const team of teamsResponse) {
-    const abbr = team.abbreviation.toUpperCase();
-    if (!validAbbrs.has(abbr)) {
-      continue;
-    }
-    const meta = ensureTeamMetadata(abbr);
-    const rawPlayers = await getActivePlayersByTeam(team.id);
-    const roster = rawPlayers.map((player) => toSourcePlayer(player, meta.teamId, meta.tricode));
->>>>>>> 3037d991
 
     teams[meta.tricode] = {
       teamId: meta.teamId,
@@ -168,16 +81,8 @@
     teamAbbrs.push(meta.tricode);
   }
 
-<<<<<<< HEAD
   if (totalPlayers < 360) {
     throw new Error(`Ball Don't Lie returned too few active players (${totalPlayers})`);
-=======
-  const totalUniquePlayers = uniquePlayerKeys.size;
-  if (totalUniquePlayers > WARN_LEAGUE_ACTIVE) {
-    console.warn(
-      `League active count ${totalUniquePlayers} looks high; check pagination/filtering.`
-    );
->>>>>>> 3037d991
   }
 
   return {
