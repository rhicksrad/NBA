<!DOCTYPE html>
<html lang="en">
<head>
  <meta charset="utf-8" />
  <meta name="viewport" content="width=device-width, initial-scale=1" />
  <title>NBA Intelligence Hub</title>
  <style>
    :root {
      font-family: "Inter", system-ui, -apple-system, BlinkMacSystemFont, "Segoe UI", sans-serif;
      line-height: 1.6;
      --navy: #0b2545;
      --royal: #1156d6;
      --sky: #1f7bff;
      --red: #ef3d5b;
      --gold: #f4b53f;
      --sand: #f5e6c8;
      --sand-deep: #e2cda0;
      --surface: #ffffff;
      --surface-alt: #f2f6ff;
      --surface-soft: #faf4e8;
      --text-strong: #0b2545;
      --text-subtle: #42526c;
      --border: #d6deec;
      --shadow-soft: 0 12px 24px rgba(11, 37, 69, 0.12);
      --radius-lg: 20px;
      --radius-md: 14px;
      --radius-sm: 10px;
      --content-max: 1180px;
    }

    * {
      box-sizing: border-box;
    }

    body {
      margin: 0;
      padding: 0 1.5rem 4rem;
      max-width: var(--content-max);
      margin-inline: auto;
      background:
        linear-gradient(160deg, rgba(17, 86, 214, 0.14), rgba(244, 181, 63, 0.12)) fixed,
        var(--surface-soft);
      color: var(--text-strong);
      min-height: 100vh;
    }

    a {
      color: var(--royal);
    }

    .hub-nav {
      display: flex;
      align-items: center;
      justify-content: space-between;
      gap: 1rem;
      flex-wrap: wrap;
      padding: 0.85rem 1.2rem;
      margin-bottom: 1.5rem;
      border-radius: var(--radius-lg);
      background: color-mix(in srgb, rgba(255, 255, 255, 0.82) 70%, var(--surface-elevated) 30%);
      border: 1px solid var(--card-border);
      box-shadow: var(--shadow-soft);
    }

    .hub-nav .brand {
      font-weight: 800;
      font-size: 1.05rem;
      letter-spacing: 0.06em;
      text-transform: uppercase;
      color: var(--nba-navy);
      text-decoration: none;
      display: inline-flex;
      align-items: center;
      gap: 0.4rem;
    }

    .hub-nav .nav-links {
      display: flex;
      align-items: center;
      flex-wrap: wrap;
      gap: 0.5rem;
    }

    .hub-nav .nav-links a {
      display: inline-flex;
      align-items: center;
      justify-content: center;
      padding: 0.45rem 0.9rem;
      border-radius: 999px;
      font-size: 0.85rem;
      font-weight: 600;
      letter-spacing: 0.06em;
      text-transform: uppercase;
      text-decoration: none;
      color: var(--text-primary);
      background: color-mix(in srgb, var(--surface-muted) 55%, rgba(255, 255, 255, 0.8) 45%);
      border: 1px solid color-mix(in srgb, var(--nba-royal) 18%, transparent);
      transition: transform 0.18s ease, box-shadow 0.18s ease, background 0.18s ease;
    }

    .hub-nav .nav-links a:hover,
    .hub-nav .nav-links a:focus-visible {
      transform: translateY(-1px);
      box-shadow: 0 12px 24px rgba(17, 86, 214, 0.25);
      outline: none;
      background: color-mix(in srgb, var(--nba-royal) 65%, white 35%);
      color: #fff;
    }

    .lead {
      font-size: clamp(1.05rem, 2.4vw, 1.25rem);
      color: var(--text-primary);
    }

    header {
      padding: 3rem 0 2rem;
      text-align: center;
    }

    .hub-nav {
      display: flex;
      align-items: center;
      justify-content: space-between;
      gap: 1rem;
      flex-wrap: wrap;
      padding: 0.9rem 1.2rem;
      margin-bottom: 1.5rem;
      border-radius: var(--radius-lg);
      background: var(--surface);
      border: 1px solid var(--border);
      box-shadow: var(--shadow-soft);
    }

    .hub-nav .brand {
      font-weight: 800;
      font-size: 1.05rem;
      letter-spacing: 0.06em;
      text-transform: uppercase;
      color: var(--navy);
      text-decoration: none;
      display: inline-flex;
      align-items: center;
      gap: 0.4rem;
    }

    .hub-nav .nav-links {
      display: flex;
      align-items: center;
      flex-wrap: wrap;
      gap: 0.5rem;
    }

    .hub-nav .nav-links a {
      display: inline-flex;
      align-items: center;
      justify-content: center;
      padding: 0.45rem 0.9rem;
      border-radius: 999px;
      font-size: 0.85rem;
      font-weight: 600;
      letter-spacing: 0.06em;
      text-transform: uppercase;
      text-decoration: none;
      color: var(--text-strong);
      background: var(--surface-alt);
      border: 1px solid var(--border);
      transition: transform 0.18s ease, box-shadow 0.18s ease, background 0.18s ease;
    }

    .hub-nav .nav-links a:hover,
    .hub-nav .nav-links a:focus-visible {
      transform: translateY(-1px);
      box-shadow: 0 10px 18px rgba(17, 86, 214, 0.24);
      outline: none;
      background: linear-gradient(135deg, rgba(17, 86, 214, 0.85), rgba(31, 123, 255, 0.75));
      color: #fff;
    }

    .eyebrow {
      display: inline-flex;
      align-items: center;
      gap: 0.4rem;
      padding: 0.35rem 0.75rem;
      font-size: 0.8rem;
      letter-spacing: 0.12em;
      text-transform: uppercase;
      font-weight: 700;
      border-radius: 999px;
      background: linear-gradient(135deg, rgba(17, 86, 214, 0.9), rgba(239, 61, 91, 0.88));
      color: #fff;
      box-shadow: var(--shadow-soft);
    }

    header h1 {
      font-size: clamp(2.3rem, 5vw, 3.3rem);
      margin: 1rem 0 0.75rem;
      font-weight: 800;
      letter-spacing: -0.01em;
    }

    header p {
      margin: 0.35rem 0;
      color: var(--text-subtle);
      max-width: 640px;
      margin-inline: auto;
      font-size: 1.02rem;
    }

    #generated-note {
      font-weight: 600;
      color: var(--royal);
    }

    main {
      display: grid;
      gap: 2.25rem;
    }

    section {
      background: var(--surface);
      border-radius: var(--radius-lg);
      padding: 1.75rem clamp(1.5rem, 4vw, 2.25rem);
      box-shadow: var(--shadow-soft);
      border: 1px solid var(--border);
    }

    section h2 {
      margin-top: 0;
      font-size: clamp(1.35rem, 3vw, 1.7rem);
      letter-spacing: 0.01em;
      color: var(--navy);
    }

    .controls-grid {
      display: grid;
      gap: 1rem;
      grid-template-columns: repeat(auto-fit, minmax(210px, 1fr));
      margin-top: 1.5rem;
    }

    label {
      display: block;
      font-size: 0.78rem;
      text-transform: uppercase;
      letter-spacing: 0.08em;
      font-weight: 700;
      margin-bottom: 0.45rem;
      color: var(--text-subtle);
    }

    input[type="search"],
    input[type="number"],
    select {
      width: 100%;
      padding: 0.7rem 0.9rem;
      border: 1px solid var(--border);
      border-radius: var(--radius-sm);
      font-size: 1rem;
      background: var(--surface-alt);
      color: inherit;
      box-shadow: inset 0 1px 2px rgba(11, 37, 69, 0.08);
      transition: border-color 0.2s ease, box-shadow 0.2s ease, transform 0.2s ease;
    }

    input[type="search"]:focus,
    input[type="number"]:focus,
    select:focus {
      outline: none;
      border-color: var(--royal);
      box-shadow: 0 0 0 3px rgba(17, 86, 214, 0.2);
      transform: translateY(-1px);
    }

    .controls-actions {
      display: flex;
      gap: 0.9rem;
      align-items: flex-end;
      flex-wrap: wrap;
      margin-top: 1.1rem;
    }

    button {
      border: none;
      border-radius: 999px;
      padding: 0.72rem 1.6rem;
      font-size: 0.98rem;
      font-weight: 700;
      cursor: pointer;
      background: linear-gradient(135deg, var(--royal), var(--sky));
      color: #fff;
      text-transform: uppercase;
      letter-spacing: 0.08em;
      box-shadow: 0 8px 20px rgba(17, 86, 214, 0.3);
      transition: transform 0.18s ease, box-shadow 0.18s ease;
    }

    button:hover {
      transform: translateY(-2px) scale(1.01);
      box-shadow: 0 16px 28px rgba(17, 86, 214, 0.35);
    }

    button:focus-visible {
      outline: 3px solid var(--gold);
      outline-offset: 2px;
    }

    .summary-cards {
      display: grid;
      gap: 1.1rem;
      grid-template-columns: repeat(auto-fit, minmax(200px, 1fr));
      margin-top: 1.5rem;
    }

    .summary-card {
      position: relative;
      padding: 1.25rem 1.5rem 1.35rem;
      border-radius: var(--radius-md);
      background: var(--surface-alt);
      border: 1px solid var(--border);
      overflow: hidden;
      min-height: 140px;
      display: grid;
      align-content: space-between;
    }

    .summary-card::after {
      content: "";
      position: absolute;
      inset: auto 1.4rem 1.4rem auto;
      width: 70px;
      height: 70px;
      border-radius: 50%;
      border: 4px solid rgba(244, 181, 63, 0.4);
      opacity: 0.35;
    }

    .summary-card h3 {
      margin: 0 0 0.4rem;
      font-size: 0.82rem;
      text-transform: uppercase;
      letter-spacing: 0.12em;
      color: var(--text-subtle);
    }

    .summary-card p {
      margin: 0;
      font-size: clamp(1.6rem, 3.5vw, 2.3rem);
      font-weight: 800;
      color: var(--navy);
    }

    .section-grid,
    .schedule-layout {
      display: grid;
      gap: 1.6rem;
      grid-template-columns: repeat(auto-fit, minmax(280px, 1fr));
      margin-top: 1.75rem;
    }

    .panel,
    .schedule-panel {
      background: var(--surface-alt);
      border-radius: var(--radius-md);
      padding: 1.35rem 1.4rem 1.5rem;
      border: 1px solid var(--border);
      position: relative;
      overflow: hidden;
    }

    .panel::before,
    .schedule-panel::before {
      content: "";
      position: absolute;
      inset: 0;
      background: linear-gradient(135deg, rgba(255, 255, 255, 0.55), transparent 70%);
      pointer-events: none;
    }

    .panel > *,
    .schedule-panel > * {
      position: relative;
      z-index: 1;
    }

    .panel h3,
    .schedule-panel h3 {
      margin-top: 0;
      margin-bottom: 0.85rem;
      font-size: 1.08rem;
      color: var(--navy);
      display: flex;
      align-items: center;
      gap: 0.45rem;
    }

    .panel h3::before,
    .schedule-panel h3::before {
      content: "";
      width: 14px;
      height: 14px;
      border-radius: 50%;
      background: radial-gradient(circle at 40% 35%, rgba(244, 181, 63, 0.9), rgba(239, 61, 91, 0.85));
      box-shadow: 0 0 0 3px rgba(17, 86, 214, 0.15);
    }

    .tallest-list,
    .special-list {
      list-style: none;
      padding: 0;
      margin: 0;
      display: grid;
      gap: 0.9rem;
    }

    .tallest-list li,
    .special-list li {
      line-height: 1.5;
      background: #fff;
      padding: 0.75rem 0.9rem;
      border-radius: var(--radius-sm);
      border: 1px solid var(--border);
      box-shadow: inset 0 1px 0 rgba(255, 255, 255, 0.7);
    }

    .tallest-meta,
    .special-meta {
      display: block;
      color: var(--text-subtle);
      font-size: 0.92rem;
      margin-top: 0.35rem;
    }

    .special-list time {
      font-weight: 700;
      margin-right: 0.5rem;
      color: var(--royal);
    }

    .table-wrapper {
      overflow-x: auto;
    }

    table {
      width: 100%;
      border-collapse: collapse;
      font-size: 0.97rem;
      background: #fff;
      border-radius: var(--radius-sm);
      overflow: hidden;
      box-shadow: inset 0 1px 0 rgba(255, 255, 255, 0.8);
    }

    thead th {
      text-align: left;
      font-size: 0.78rem;
      text-transform: uppercase;
      letter-spacing: 0.09em;
      padding: 0.75rem 0.75rem 0.55rem;
      border-bottom: 2px solid var(--border);
      background: #e9efff;
      color: var(--navy);
    }

    tbody td {
      border-bottom: 1px solid var(--border);
      padding: 0.7rem 0.75rem;
      vertical-align: top;
    }

    tbody tr:nth-child(even) td {
      background: #f5f8ff;
    }

    tbody tr:last-child td {
      border-bottom: none;
    }

    tbody tr:hover td {
      background: #fff4e0;
    }

    .team-name {
      font-weight: 700;
      font-size: 1.02rem;
      color: var(--navy);
    }

    .badge {
      display: inline-flex;
      align-items: center;
      gap: 0.35rem;
      padding: 0.25rem 0.6rem;
      border-radius: 999px;
      font-size: 0.76rem;
      background: linear-gradient(135deg, rgba(17, 86, 214, 0.9), rgba(31, 123, 255, 0.85));
      color: #fff;
      font-weight: 700;
      letter-spacing: 0.04em;
      box-shadow: 0 4px 14px rgba(17, 86, 214, 0.3);
    }

    .badge::before {
      content: "";
      width: 6px;
      height: 6px;
      border-radius: 50%;
      background: var(--gold);
      box-shadow: 0 0 0 2px rgba(255, 255, 255, 0.4);
    }

    canvas {
      width: 100%;
      min-height: 320px;
      max-height: 440px;
      background: #fff;
      border-radius: var(--radius-sm);
      border: 1px solid var(--border);
      box-shadow: inset 0 1px 0 rgba(255, 255, 255, 0.85);
      padding: 0.75rem;
    }

    .data-note {
      font-size: 0.88rem;
      color: var(--text-subtle);
      margin-top: 1.1rem;
      padding-left: 0.9rem;
      border-left: 3px solid rgba(244, 181, 63, 0.7);
    }

    .table-note {
      margin-top: 0.6rem;
      font-size: 0.8rem;
      color: var(--text-subtle);
    }

    @media (max-width: 720px) {
      body {
        padding-inline: 1rem;
      }

      .hub-nav {
<<<<<<< HEAD
        justify-content: center;
=======
        background: color-mix(in srgb, rgba(8, 12, 24, 0.92) 70%, rgba(17, 86, 214, 0.35) 30%);
        border-color: rgba(17, 86, 214, 0.4);
        box-shadow: 0 20px 45px rgba(2, 6, 23, 0.7);
      }

      .hub-nav .brand {
        color: #f8fafc;
      }

      .hub-nav .nav-links a {
        color: #f8fafc;
        background: color-mix(in srgb, rgba(17, 86, 214, 0.35) 65%, rgba(8, 12, 24, 0.65) 35%);
        border-color: rgba(17, 86, 214, 0.45);
      }

      .hub-nav .nav-links a:hover,
      .hub-nav .nav-links a:focus-visible {
        background: color-mix(in srgb, var(--nba-royal) 55%, rgba(8, 12, 24, 0.45) 45%);
      }

      section {
        padding: 1.5rem 1.25rem 1.6rem;
>>>>>>> 3eefbccc
      }

      .hub-nav .nav-links {
        justify-content: center;
      }
    }

    @media (prefers-color-scheme: dark) {
      body {
        background:
          linear-gradient(160deg, rgba(17, 86, 214, 0.35), rgba(239, 61, 91, 0.28)) fixed,
          #0b1220;
        color: #e2e8f0;
      }

      section,
      .hub-nav,
      .panel,
      .schedule-panel,
      .summary-card {
        background: rgba(15, 23, 42, 0.85);
        border-color: rgba(148, 163, 184, 0.35);
        box-shadow: 0 16px 32px rgba(2, 6, 23, 0.65);
      }

      .hub-nav .nav-links a {
        background: rgba(30, 58, 138, 0.6);
        border-color: rgba(148, 163, 184, 0.35);
        color: #e2e8f0;
      }

      .hub-nav .nav-links a:hover,
      .hub-nav .nav-links a:focus-visible {
        background: linear-gradient(135deg, rgba(59, 130, 246, 0.85), rgba(129, 140, 248, 0.8));
      }

      header p,
      label,
      .data-note,
      .table-note,
      .tallest-meta,
      .special-meta,
      tbody td,
      thead th {
        color: #e2e8f0;
      }

      table,
      canvas,
      .tallest-list li,
      .special-list li {
        background: rgba(15, 23, 42, 0.85);
        border-color: rgba(148, 163, 184, 0.35);
      }

      tbody tr:nth-child(even) td {
        background: rgba(37, 51, 84, 0.75);
      }

      tbody tr:hover td {
        background: rgba(244, 181, 63, 0.25);
      }
    }
  </style>
</head>
<body id="top">
  <header>
    <nav class="hub-nav" aria-label="Primary">
      <a class="brand" href="#top">NBA Intelligence Hub</a>
      <div class="nav-links">
        <a href="#franchises">Franchises</a>
        <a href="#schedule">Schedule</a>
        <a href="#players">Players</a>
        <a href="#games">Historic games</a>
        <a href="#teams">Team benchmarks</a>
        <a href="#leaders">Leaders</a>
      </div>
    </nav>
    <p class="eyebrow">Data sandbox</p>
    <h1>NBA Intelligence Hub</h1>
    <p class="lead">Explore franchises, the 2024-25 calendar, player pipelines, iconic games, team benchmarks, and all-time leaders in one place.</p>
    <p id="generated-note" aria-live="polite">Loading active franchise snapshot…</p>
  </header>

  <main>
    <section id="franchises" aria-labelledby="controls-heading">
      <h2 id="controls-heading">Slice the active era data</h2>
      <div class="controls-grid" role="group" aria-labelledby="controls-heading">
        <div>
          <label for="search">Search</label>
          <input id="search" type="search" placeholder="City, nickname, abbreviation…" autocomplete="off" />
        </div>
        <div>
          <label for="league">League</label>
          <select id="league">
            <option value="">All leagues</option>
          </select>
        </div>
        <div>
          <label for="season-start">Era start (min)</label>
          <input id="season-start" type="number" />
        </div>
        <div>
          <label for="season-end">Era start (max)</label>
          <input id="season-end" type="number" />
        </div>
      </div>
      <div class="controls-actions">
        <button id="reset-filters" type="button">Reset filters</button>
      </div>
    </section>

    <section aria-labelledby="summary-heading">
      <h2 id="summary-heading">Franchise era overview</h2>
      <div class="summary-cards" id="summary-cards" aria-live="polite"></div>
      <p class="data-note">Totals update automatically with your filters. All time spans use the generated snapshot year.</p>
    </section>

    <section aria-labelledby="table-heading">
      <h2 id="table-heading">Active franchise eras</h2>
      <div class="table-wrapper" role="region" aria-live="polite">
        <table>
          <thead>
            <tr>
              <th scope="col">City</th>
              <th scope="col">Franchise</th>
              <th scope="col">League</th>
              <th scope="col">Era start</th>
              <th scope="col">Seasons</th>
              <th scope="col">Abbrev.</th>
            </tr>
          </thead>
          <tbody id="teams-body">
            <tr><td colspan="6">Loading franchises…</td></tr>
          </tbody>
        </table>
      </div>
    </section>

    <section aria-labelledby="chart-heading">
      <h2 id="chart-heading">Active franchises by founding decade</h2>
      <canvas id="decade-chart" role="img" aria-label="Bar chart showing active franchise counts by decade"></canvas>
      <p class="data-note">The chart respects the filters above so you can zoom in on expansion eras and compare leagues.</p>
    </section>

    <section id="schedule" aria-labelledby="schedule-heading">
      <h2 id="schedule-heading">2024-25 league calendar outlook</h2>
      <p id="schedule-note" class="data-note">Loading 2024-25 schedule insights…</p>
      <div class="summary-cards" id="schedule-summary" aria-live="polite"></div>

      <div class="schedule-layout">
        <div class="schedule-panel">
          <h3>Monthly game volume</h3>
          <canvas id="schedule-monthly-chart" role="img" aria-label="Stacked bar chart showing 2024-25 NBA schedule volume by month"></canvas>
        </div>
        <div class="schedule-panel">
          <h3>Teams with the busiest slates</h3>
          <div class="table-wrapper" role="region" aria-live="polite">
            <table>
              <thead>
                <tr>
                  <th scope="col">Team</th>
                  <th scope="col">Regular</th>
                  <th scope="col">Cup &amp; playoffs</th>
                  <th scope="col">Preseason</th>
                  <th scope="col">Total</th>
                </tr>
              </thead>
              <tbody id="schedule-teams-body">
                <tr><td colspan="5">Loading team workloads…</td></tr>
              </tbody>
            </table>
          </div>
        </div>
        <div class="schedule-panel">
          <h3>Rest distribution</h3>
          <canvas id="schedule-rest-chart" role="img" aria-label="Horizontal bar chart showing rest day distribution between games"></canvas>
          <p class="data-note" id="schedule-rest-note">Loading rest distribution…</p>
        </div>
        <div class="schedule-panel">
          <h3>Back-to-back leaders</h3>
          <div class="table-wrapper" role="region" aria-live="polite">
            <table>
              <thead>
                <tr>
                  <th scope="col">Team</th>
                  <th scope="col">B2B sets</th>
                  <th scope="col">Avg. rest</th>
                  <th scope="col">Longest road</th>
                </tr>
              </thead>
              <tbody id="schedule-backtoback-body">
                <tr><td colspan="4">Loading back-to-back data…</td></tr>
              </tbody>
            </table>
          </div>
        </div>
      </div>

      <div class="schedule-panel">
        <h3>Spotlight events</h3>
        <ul class="special-list" id="schedule-special-list">
          <li>Loading marquee matchups…</li>
        </ul>
      </div>
    </section>

    <section id="players" aria-labelledby="players-heading">
      <h2 id="players-heading">Global player pipeline</h2>
      <p id="players-note" class="data-note">Loading player overview…</p>
      <div class="summary-cards" id="players-summary" aria-live="polite"></div>

      <div class="section-grid">
        <div class="panel">
          <h3>Top represented countries</h3>
          <div class="table-wrapper" role="region" aria-live="polite">
            <table>
              <thead>
                <tr>
                  <th scope="col">Country</th>
                  <th scope="col">Players</th>
                </tr>
              </thead>
              <tbody id="players-countries-body">
                <tr><td colspan="2">Loading country breakdown…</td></tr>
              </tbody>
            </table>
          </div>
        </div>

        <div class="panel">
          <h3>Height distribution</h3>
          <canvas id="players-height-chart" role="img" aria-label="Bar chart showing player counts by height bucket"></canvas>
          <p class="data-note" id="players-height-note">Height snapshot loading…</p>
        </div>

        <div class="panel">
          <h3>Tallest players on record</h3>
          <ol class="tallest-list" id="players-tallest-list">
            <li>Loading tallest players…</li>
          </ol>
        </div>

        <div class="panel">
          <h3>Top collegiate pipelines</h3>
          <div class="table-wrapper" role="region" aria-live="polite">
            <table>
              <thead>
                <tr>
                  <th scope="col">Program</th>
                  <th scope="col">Players</th>
                </tr>
              </thead>
              <tbody id="players-colleges-body">
                <tr><td colspan="2">Loading college counts…</td></tr>
              </tbody>
            </table>
          </div>
        </div>

        <div class="panel">
          <h3>Draft pipeline snapshot</h3>
          <canvas id="players-draft-chart" role="img" aria-label="Doughnut chart showing drafted versus undrafted players"></canvas>
          <p class="data-note" id="players-draft-note">Loading draft overview…</p>
          <div class="table-wrapper" role="region" aria-live="polite">
            <table>
              <thead>
                <tr>
                  <th scope="col">Draft decade</th>
                  <th scope="col">Players</th>
                </tr>
              </thead>
              <tbody id="players-draft-decades-body">
                <tr><td colspan="2">Loading draft decade rollup…</td></tr>
              </tbody>
            </table>
          </div>
        </div>
      </div>
    </section>

  <section id="games" aria-labelledby="games-heading">
      <h2 id="games-heading">Historic game spotlights</h2>
      <p id="games-note" class="data-note">Loading historical game insights…</p>
      <div class="summary-cards" id="games-summary" aria-live="polite"></div>

      <div class="section-grid">
        <div class="panel">
          <h3>Highest scoring games</h3>
          <div class="table-wrapper" role="region" aria-live="polite">
            <table>
              <thead>
                <tr>
                  <th scope="col">Date</th>
                  <th scope="col">Matchup</th>
                  <th scope="col">Total</th>
                </tr>
              </thead>
              <tbody id="games-highest-body">
                <tr><td colspan="3">Loading scoring highlights…</td></tr>
              </tbody>
            </table>
          </div>
        </div>

        <div class="panel">
          <h3>Largest margins</h3>
          <div class="table-wrapper" role="region" aria-live="polite">
            <table>
              <thead>
                <tr>
                  <th scope="col">Date</th>
                  <th scope="col">Result</th>
                  <th scope="col">Margin</th>
                </tr>
              </thead>
              <tbody id="games-margins-body">
                <tr><td colspan="3">Loading margin data…</td></tr>
              </tbody>
            </table>
          </div>
        </div>

        <div class="panel">
          <h3>Attendance leaders</h3>
          <div class="table-wrapper" role="region" aria-live="polite">
            <table>
              <thead>
                <tr>
                  <th scope="col">Date</th>
                  <th scope="col">Matchup</th>
                  <th scope="col">Attendance</th>
                </tr>
              </thead>
              <tbody id="games-attendance-body">
                <tr><td colspan="3">Loading attendance highlights…</td></tr>
              </tbody>
            </table>
          </div>
        </div>

        <div class="panel panel-wide">
          <h3>Games by decade</h3>
          <canvas id="games-decade-chart" role="img" aria-label="Line chart showing recorded NBA games by decade"></canvas>
        </div>
      </div>
    </section>

  

  <section id="teams" aria-labelledby="team-heading">
      <h2 id="team-heading">Team performance benchmarks</h2>
      <p id="team-note" class="data-note">Loading team performance snapshot…</p>
      <div class="summary-cards" id="team-summary" aria-live="polite"></div>

      <div class="section-grid">
        <div class="panel">
          <h3>Win percentage leaders (≥ 500 games)</h3>
          <div class="table-wrapper" role="region" aria-live="polite">
            <table>
              <thead>
                <tr>
                  <th scope="col">Team</th>
                  <th scope="col">Win %</th>
                  <th scope="col">Games</th>
                </tr>
              </thead>
              <tbody id="team-win-body">
                <tr><td colspan="3">Loading team win percentages…</td></tr>
              </tbody>
            </table>
          </div>
        </div>

        <div class="panel">
          <h3>Single-game scoring highs</h3>
          <div class="table-wrapper" role="region" aria-live="polite">
            <table>
              <thead>
                <tr>
                  <th scope="col">Team</th>
                  <th scope="col">Opponent</th>
                  <th scope="col">Points</th>
                </tr>
              </thead>
              <tbody id="team-scoring-body">
                <tr><td colspan="3">Loading team scoring highs…</td></tr>
              </tbody>
            </table>
          </div>
        </div>

        <div class="panel">
          <h3>Single-game assist highs</h3>
          <div class="table-wrapper" role="region" aria-live="polite">
            <table>
              <thead>
                <tr>
                  <th scope="col">Team</th>
                  <th scope="col">Opponent</th>
                  <th scope="col">Assists</th>
                </tr>
              </thead>
              <tbody id="team-assists-body">
                <tr><td colspan="3">Loading assist highlights…</td></tr>
              </tbody>
            </table>
          </div>
        </div>
      </div>
    </section>

  

  <section id="leaders" aria-labelledby="leaders-heading">
      <h2 id="leaders-heading">All-time player leaders</h2>
      <p id="leaders-note" class="data-note">Loading player leaderboards…</p>
      <div class="summary-cards" id="leaders-summary" aria-live="polite"></div>

      <div class="section-grid">
        <div class="panel">
          <h3>Career points leaders</h3>
          <div class="table-wrapper" role="region" aria-live="polite">
            <table>
              <thead>
                <tr>
                  <th scope="col">Player</th>
                  <th scope="col">PTS</th>
                  <th scope="col">G</th>
                </tr>
              </thead>
              <tbody id="leaders-career-points">
                <tr><td colspan="3">Loading career points…</td></tr>
              </tbody>
            </table>
          </div>
        </div>

        <div class="panel">
          <h3>Career assist leaders</h3>
          <div class="table-wrapper" role="region" aria-live="polite">
            <table>
              <thead>
                <tr>
                  <th scope="col">Player</th>
                  <th scope="col">AST</th>
                  <th scope="col">G</th>
                </tr>
              </thead>
              <tbody id="leaders-career-assists">
                <tr><td colspan="3">Loading career assists…</td></tr>
              </tbody>
            </table>
          </div>
        </div>

        <div class="panel">
          <h3>Career rebound leaders</h3>
          <div class="table-wrapper" role="region" aria-live="polite">
            <table>
              <thead>
                <tr>
                  <th scope="col">Player</th>
                  <th scope="col">REB</th>
                  <th scope="col">G</th>
                </tr>
              </thead>
              <tbody id="leaders-career-rebounds">
                <tr><td colspan="3">Loading career rebounds…</td></tr>
              </tbody>
            </table>
          </div>
        </div>
      </div>

      <div class="section-grid">
        <div class="panel">
          <h3>Single-game scoring highs</h3>
          <div class="table-wrapper" role="region" aria-live="polite">
            <table>
              <thead>
                <tr>
                  <th scope="col">Player</th>
                  <th scope="col">PTS</th>
                  <th scope="col">Date</th>
                </tr>
              </thead>
              <tbody id="leaders-game-points">
                <tr><td colspan="3">Loading single-game points…</td></tr>
              </tbody>
            </table>
          </div>
        </div>

        <div class="panel">
          <h3>Single-game assist highs</h3>
          <div class="table-wrapper" role="region" aria-live="polite">
            <table>
              <thead>
                <tr>
                  <th scope="col">Player</th>
                  <th scope="col">AST</th>
                  <th scope="col">Date</th>
                </tr>
              </thead>
              <tbody id="leaders-game-assists">
                <tr><td colspan="3">Loading single-game assists…</td></tr>
              </tbody>
            </table>
          </div>
        </div>

        <div class="panel">
          <h3>Single-game rebound highs</h3>
          <div class="table-wrapper" role="region" aria-live="polite">
            <table>
              <thead>
                <tr>
                  <th scope="col">Player</th>
                  <th scope="col">REB</th>
                  <th scope="col">Date</th>
                </tr>
              </thead>
              <tbody id="leaders-game-rebounds">
                <tr><td colspan="3">Loading single-game rebounds…</td></tr>
              </tbody>
            </table>
          </div>
        </div>
      </div>
    </section>

  

  <section id="about" aria-labelledby="meta-heading">
      <h2 id="meta-heading">About this hub</h2>
      <p>The NBA Intelligence Hub combines franchise, schedule, player, game, team, and leaderboard snapshots built from the CSV sources in this repository.</p>
      <p>Use the scripts in the <code>scripts/</code> directory (<code>build_snapshot.mjs</code>, <code>build_schedule_snapshot.mjs</code>, and <code>build_insights.py</code>) to regenerate the snapshots and refresh every panel with the latest data.</p>
    </section>
  </main>

  <script src="vendor/chart.umd.js"></script>
  <script>
    const state = {
      raw: [],
      filtered: [],
      snapshot: null,
      schedule: null,
      playersOverview: null,
      historicGames: null,
      teamPerformance: null,
      playerLeaders: null,
    };

    const dom = {
      generatedNote: document.getElementById('generated-note'),
      league: document.getElementById('league'),
      search: document.getElementById('search'),
      seasonStart: document.getElementById('season-start'),
      seasonEnd: document.getElementById('season-end'),
      reset: document.getElementById('reset-filters'),
      teamsBody: document.getElementById('teams-body'),
      summaryCards: document.getElementById('summary-cards'),
      scheduleNote: document.getElementById('schedule-note'),
      scheduleSummary: document.getElementById('schedule-summary'),
      scheduleTeamsBody: document.getElementById('schedule-teams-body'),
      scheduleSpecialList: document.getElementById('schedule-special-list'),
      scheduleMonthlyCanvas: document.getElementById('schedule-monthly-chart'),
      scheduleRestCanvas: document.getElementById('schedule-rest-chart'),
      scheduleRestNote: document.getElementById('schedule-rest-note'),
      scheduleBackToBackBody: document.getElementById('schedule-backtoback-body'),
      playersNote: document.getElementById('players-note'),
      playersSummary: document.getElementById('players-summary'),
      playersCountriesBody: document.getElementById('players-countries-body'),
      playersHeightCanvas: document.getElementById('players-height-chart'),
      playersHeightNote: document.getElementById('players-height-note'),
      playersTallestList: document.getElementById('players-tallest-list'),
      playersCollegesBody: document.getElementById('players-colleges-body'),
      playersDraftCanvas: document.getElementById('players-draft-chart'),
      playersDraftNote: document.getElementById('players-draft-note'),
      playersDraftDecadesBody: document.getElementById('players-draft-decades-body'),
      gamesNote: document.getElementById('games-note'),
      gamesSummary: document.getElementById('games-summary'),
      gamesHighestBody: document.getElementById('games-highest-body'),
      gamesMarginsBody: document.getElementById('games-margins-body'),
      gamesAttendanceBody: document.getElementById('games-attendance-body'),
      gamesDecadeCanvas: document.getElementById('games-decade-chart'),
      teamNote: document.getElementById('team-note'),
      teamSummary: document.getElementById('team-summary'),
      teamWinBody: document.getElementById('team-win-body'),
      teamScoringBody: document.getElementById('team-scoring-body'),
      teamAssistsBody: document.getElementById('team-assists-body'),
      leadersNote: document.getElementById('leaders-note'),
      leadersSummary: document.getElementById('leaders-summary'),
      leadersCareerPoints: document.getElementById('leaders-career-points'),
      leadersCareerAssists: document.getElementById('leaders-career-assists'),
      leadersCareerRebounds: document.getElementById('leaders-career-rebounds'),
      leadersGamePoints: document.getElementById('leaders-game-points'),
      leadersGameAssists: document.getElementById('leaders-game-assists'),
      leadersGameRebounds: document.getElementById('leaders-game-rebounds'),
    };

    function chartAvailable() {
      return typeof window !== 'undefined' && typeof window.Chart !== 'undefined';
    }

    async function fetchJson(path, friendlyName) {
      const url = new URL(path, document.baseURI);
      const response = await fetch(url.toString(), { cache: 'no-store' });
      if (!response.ok) {
        throw new Error(`Failed to load ${friendlyName ?? path} (${response.status}) from ${url}`);
      }
      return response.json();
    }

    let decadeChart;
    let scheduleChart;
    let scheduleRestChart;
    let playersHeightChart;
    let playersDraftChart;
    let gamesDecadeChart;

    function formatNumber(value) {
      return new Intl.NumberFormat().format(value);
    }

    function formatDecimal(value, digits = 1) {
      if (value === null || value === undefined || Number.isNaN(Number(value))) return '—';
      return new Intl.NumberFormat('en', {
        minimumFractionDigits: digits,
        maximumFractionDigits: digits,
      }).format(Number(value));
    }

    function formatPercent(value, digits = 1) {
      if (value === null || value === undefined || Number.isNaN(Number(value))) return '—';
      return new Intl.NumberFormat('en', {
        style: 'percent',
        minimumFractionDigits: digits,
        maximumFractionDigits: digits,
      }).format(Number(value));
    }

    function formatFeetAndInches(value) {
      if (value === null || value === undefined || Number.isNaN(Number(value))) return '—';
      const total = Number(value);
      const feet = Math.floor(total / 12);
      const remainder = Math.round((total - feet * 12) * 10) / 10;
      const rounded = Math.round(remainder);
      const inches = Math.abs(remainder - rounded) < 0.05 ? String(rounded) : remainder.toFixed(1);
      return `${feet}\u2032${inches}\u2033`;
    }

    function formatWeight(value) {
      if (value === null || value === undefined || Number.isNaN(Number(value))) return '—';
      return `${Math.round(Number(value))} lbs`;
    }

    const fullDateFormatter = new Intl.DateTimeFormat('en', { month: 'short', day: 'numeric', year: 'numeric' });
    const shortDateFormatter = new Intl.DateTimeFormat('en', { month: 'short', day: 'numeric' });

    function formatDate(isoString, formatter = fullDateFormatter) {
      if (!isoString) return '—';
      const parsed = new Date(isoString);
      if (!Number.isNaN(parsed.getTime())) {
        return formatter.format(parsed);
      }
      const fallback = new Date(String(isoString).replace(' ', 'T'));
      if (!Number.isNaN(fallback.getTime())) {
        return formatter.format(fallback);
      }
      return '—';
    }

    function formatMatchup(home, away) {
      const awayLabel = [away?.city, away?.name].filter(Boolean).join(' ') || 'Away team';
      const homeLabel = [home?.city, home?.name].filter(Boolean).join(' ') || 'Home team';
      return `<span class="team-name">${awayLabel}</span> @ <span class="team-name">${homeLabel}</span>`;
    }

    function formatResult(game) {
      const homeScore = typeof game?.home?.score === 'number' ? game.home.score : Number(game?.home?.score) || 0;
      const awayScore = typeof game?.away?.score === 'number' ? game.away.score : Number(game?.away?.score) || 0;
      const homeName = [game?.home?.city, game?.home?.name].filter(Boolean).join(' ') || 'Home team';
      const awayName = [game?.away?.city, game?.away?.name].filter(Boolean).join(' ') || 'Away team';
      if (homeScore >= awayScore) {
        return `<span class="team-name">${homeName}</span> ${formatNumber(homeScore)} – <span class="team-name">${awayName}</span> ${formatNumber(awayScore)}`;
      }
      return `<span class="team-name">${awayName}</span> ${formatNumber(awayScore)} – <span class="team-name">${homeName}</span> ${formatNumber(homeScore)}`;
    }

    function formatDateRange(startIso, endIso) {
      if (!startIso || !endIso) return '—';
      return `${formatDate(startIso)} → ${formatDate(endIso)}`;
    }

    function buildSummary(franchises) {
      const totals = state.snapshot?.totals ?? { all: 0, nba: 0 };
      const cards = [
        {
          label: 'Filtered franchises',
          value: franchises.length,
        },
        {
          label: 'Active NBA franchises',
          value: totals.nba,
        },
      ];

      if (state.snapshot?.earliestSeason) {
        cards.push({
          label: 'Earliest era start',
          value: state.snapshot.earliestSeason,
        });
      }
      if (state.snapshot?.latestSeason) {
        cards.push({
          label: 'Latest era start',
          value: state.snapshot.latestSeason,
        });
      }

      dom.summaryCards.innerHTML = cards
        .map(
          (card) => `
            <div class="summary-card">
              <h3>${card.label}</h3>
              <p>${formatNumber(card.value)}</p>
            </div>
          `,
        )
        .join('');
    }

    function renderTable(franchises) {
      if (franchises.length === 0) {
        dom.teamsBody.innerHTML = '<tr><td colspan="6">No franchises match your filters yet. Try expanding the range or clearing the search.</td></tr>';
        return;
      }

      const rows = franchises
        .map((team) => {
          const seasons = team.seasonFounded ? (state.snapshot.currentYear - team.seasonFounded + 1) : null;
          const spanLabel = seasons && seasons > 0 ? `${formatNumber(seasons)} seasons` : '—';
          const eraStart = team.seasonFounded ?? '—';
          const leagueBadge = `<span class="badge">${team.league}</span>`;

          return `
            <tr>
              <td>${team.city}</td>
              <td><span class="team-name">${team.name}</span></td>
              <td>${leagueBadge}</td>
              <td>${eraStart}</td>
              <td>${spanLabel}</td>
              <td>${team.abbreviation || '—'}</td>
            </tr>
          `;
        })
        .join('');

      dom.teamsBody.innerHTML = rows;
    }

    function renderChart(franchises) {
      if (!state.snapshot) return;

      const decadeCounts = new Map();
      for (const team of franchises) {
        if (typeof team.seasonFounded === 'number') {
          const decade = Math.floor(team.seasonFounded / 10) * 10;
          decadeCounts.set(decade, (decadeCounts.get(decade) ?? 0) + 1);
        }
      }
      const labels = Array.from(decadeCounts.keys()).sort((a, b) => a - b);
      const values = labels.map((label) => decadeCounts.get(label));

      const dataset = {
        label: 'Active franchises',
        data: values,
        backgroundColor: 'rgba(23, 105, 170, 0.45)',
        borderRadius: 6,
      };

      if (!chartAvailable()) {
        return;
      }

      if (!decadeChart) {
        const ctx = document.getElementById('decade-chart');
        decadeChart = new Chart(ctx, {
          type: 'bar',
          data: {
            labels: labels.map((decade) => `${decade}s`),
            datasets: [dataset],
          },
          options: {
            responsive: true,
            maintainAspectRatio: false,
            scales: {
              y: {
                beginAtZero: true,
                ticks: {
                  precision: 0,
                },
              },
            },
          },
        });
      } else {
        decadeChart.data.labels = labels.map((decade) => `${decade}s`);
        decadeChart.data.datasets[0].data = values;
        decadeChart.update();
      }
    }

    function renderScheduleSummary() {
      if (!state.schedule) return;

        const { totals, generatedAt, dateRange, restSummary } = state.schedule;
        const cards = [
          {
            label: 'Total scheduled games',
            value: totals.games,
          },
          {
            label: 'Teams with games',
            value: totals.teams,
          },
          {
            label: 'Regular-season games',
            value: totals.regularSeason,
          },
          {
            label: 'Preseason games',
            value: totals.preseason,
          },
        ];

      if (totals.other > 0) {
        cards.push({
          label: 'Cup & playoff games',
          value: totals.other,
        });
      }

        if (restSummary?.averageRestDays) {
          cards.push({
            label: 'Avg. rest days',
            value: restSummary.averageRestDays,
            formatter: (value) => formatDecimal(value, 2),
          });
        }
        if (restSummary?.backToBackIntervals) {
          cards.push({
            label: 'Back-to-back sets',
            value: restSummary.backToBackIntervals,
          });
        }

        dom.scheduleSummary.innerHTML = cards
          .map(
            (card) => `
              <div class="summary-card">
                <h3>${card.label}</h3>
                <p>${card.formatter ? card.formatter(card.value) : formatNumber(card.value)}</p>
              </div>
            `,
          )
          .join('');

      const generatedText = generatedAt ? new Date(generatedAt).toLocaleString() : '—';
      const coverage = dateRange ? formatDateRange(dateRange.start, dateRange.end) : '—';
      const restParts = [];
      if (restSummary?.averageRestDays && restSummary?.totalIntervals) {
        restParts.push(`Average rest ${formatDecimal(restSummary.averageRestDays, 2)} days across ${formatNumber(restSummary.totalIntervals)} schedule gaps`);
      }
      if (restSummary?.backToBackIntervals) {
        restParts.push(`${formatNumber(restSummary.backToBackIntervals)} zero-day turnarounds`);
      }
      const restSentence = restParts.length > 0 ? ` Rest outlook: ${restParts.join(', ')}.` : '';
      const seasonInfo = state.schedule?.season ?? {};
      const seasonLabel = seasonInfo.label ? ` (${seasonInfo.label})` : '';
      const sourceCsv = seasonInfo.sourceCsv ?? 'LeagueSchedule24_25.csv';
      dom.scheduleNote.textContent = `Schedule snapshot${seasonLabel} generated ${generatedText}. Coverage: ${coverage}. Totals include preseason, Emirates NBA Cup, play-in, and playoff rounds from ${sourceCsv}.${restSentence}`;
    }

    function renderScheduleChart() {
      if (!state.schedule || !dom.scheduleMonthlyCanvas) return;
      const months = state.schedule.monthlyCounts ?? [];
      if (months.length === 0) {
        if (scheduleChart) {
          scheduleChart.destroy();
          scheduleChart = null;
        }
        return;
      }

      const labels = months.map((month) => month.label);
      const preseasonData = months.map((month) => month.preseason ?? 0);
      const regularData = months.map((month) => month.regularSeason ?? 0);
      const otherData = months.map((month) => Math.max(0, (month.games ?? 0) - (month.preseason ?? 0) - (month.regularSeason ?? 0)));

      const datasets = [
        {
          label: 'Preseason',
          data: preseasonData,
          backgroundColor: 'rgba(23, 105, 170, 0.35)',
          stack: 'schedule',
          borderRadius: 6,
        },
        {
          label: 'Regular season',
          data: regularData,
          backgroundColor: 'rgba(23, 105, 170, 0.7)',
          stack: 'schedule',
          borderRadius: 6,
        },
        {
          label: 'Cup & playoffs',
          data: otherData,
          backgroundColor: 'rgba(249, 115, 22, 0.65)',
          stack: 'schedule',
          borderRadius: 6,
        },
      ];

      if (!chartAvailable()) {
        if (!dom.scheduleNote.textContent.includes('Chart.js')) {
          dom.scheduleNote.textContent += ' Chart visualizations unavailable—Chart.js did not load.';
        }
        return;
      }

      if (!scheduleChart) {
        scheduleChart = new Chart(dom.scheduleMonthlyCanvas, {
          type: 'bar',
          data: {
            labels,
            datasets,
          },
          options: {
            responsive: true,
            maintainAspectRatio: false,
            scales: {
              x: { stacked: true },
              y: {
                stacked: true,
                beginAtZero: true,
                ticks: { precision: 0 },
              },
            },
            plugins: {
              legend: {
                position: 'bottom',
              },
            },
          },
        });
      } else {
        scheduleChart.data.labels = labels;
        scheduleChart.data.datasets[0].data = preseasonData;
        scheduleChart.data.datasets[1].data = regularData;
        scheduleChart.data.datasets[2].data = otherData;
        scheduleChart.update();
      }
    }

    function renderScheduleTeams() {
      if (!state.schedule) return;
      const teams = state.schedule.teams ?? [];
      if (teams.length === 0) {
        dom.scheduleTeamsBody.innerHTML = '<tr><td colspan="5">No team workload data is available yet.</td></tr>';
        return;
      }

      const rows = [...teams]
        .sort((a, b) => {
          if (b.otherGames === a.otherGames) {
            if (b.totalGames === a.totalGames) {
              return a.name.localeCompare(b.name);
            }
            return b.totalGames - a.totalGames;
          }
          return b.otherGames - a.otherGames;
        })
        .slice(0, 8)
        .map((team) => {
          const badge = team.abbreviation ? ` <span class="badge">${team.abbreviation}</span>` : '';
          return `
            <tr>
              <td><span class="team-name">${team.name}</span>${badge}</td>
              <td>${formatNumber(team.regularSeasonGames)}</td>
              <td>${formatNumber(team.otherGames)}</td>
              <td>${formatNumber(team.preseasonGames)}</td>
              <td>${formatNumber(team.totalGames)}</td>
            </tr>
          `;
        })
        .join('');

      dom.scheduleTeamsBody.innerHTML = rows;
    }

    function renderScheduleRest() {
      if (!dom.scheduleRestNote) return;
      const restBuckets = state.schedule?.restBuckets ?? [];
      const restSummary = state.schedule?.restSummary ?? {};

      const summaryParts = [];
      if (restSummary?.totalIntervals && restSummary?.averageRestDays) {
        summaryParts.push(`Average rest ${formatDecimal(restSummary.averageRestDays, 2)} days across ${formatNumber(restSummary.totalIntervals)} gaps`);
      }
      if (restSummary?.backToBackIntervals) {
        summaryParts.push(`${formatNumber(restSummary.backToBackIntervals)} involve zero-day turnarounds`);
      }
      dom.scheduleRestNote.textContent = summaryParts.length > 0
        ? `${summaryParts.join('. ')}.`
        : 'Rest distribution summarizes the time between games for each franchise in the snapshot.';

      if (!dom.scheduleRestCanvas) return;
      if (restBuckets.length === 0) {
        if (scheduleRestChart) {
          scheduleRestChart.destroy();
          scheduleRestChart = null;
        }
        return;
      }

      const labels = restBuckets.map((bucket) => bucket.label ?? 'Unknown');
      const values = restBuckets.map((bucket) => bucket.intervals ?? 0);

      if (!chartAvailable()) {
        if (!dom.scheduleRestNote.textContent.includes('Chart.js')) {
          dom.scheduleRestNote.textContent += ' Chart visualization unavailable—Chart.js did not load.';
        }
        return;
      }

      if (!scheduleRestChart) {
        scheduleRestChart = new Chart(dom.scheduleRestCanvas, {
          type: 'bar',
          data: {
            labels,
            datasets: [
              {
                label: 'Rest intervals',
                data: values,
                backgroundColor: 'rgba(23, 105, 170, 0.6)',
                borderRadius: 6,
              },
            ],
          },
          options: {
            responsive: true,
            maintainAspectRatio: false,
            indexAxis: 'y',
            scales: {
              x: {
                beginAtZero: true,
                ticks: { precision: 0 },
              },
            },
            plugins: {
              legend: { display: false },
            },
          },
        });
      } else {
        scheduleRestChart.data.labels = labels;
        scheduleRestChart.data.datasets[0].data = values;
        scheduleRestChart.update();
      }
    }

    function renderScheduleBackToBack() {
      if (!dom.scheduleBackToBackBody) return;
      const leaders = state.schedule?.backToBackLeaders ?? [];
      if (!leaders || leaders.length === 0) {
        dom.scheduleBackToBackBody.innerHTML = '<tr><td colspan="4">No back-to-back insights available.</td></tr>';
        return;
      }

      dom.scheduleBackToBackBody.innerHTML = leaders
        .map((team) => {
          const badge = team.abbreviation ? ` <span class="badge">${team.abbreviation}</span>` : '';
          const avgRest = typeof team.averageRestDays === 'number'
            ? `${formatDecimal(team.averageRestDays, 2)} d`
            : '—';
          const longestRoad = team.longestRoadTrip ? `${formatNumber(team.longestRoadTrip)} games` : '—';
          return `
            <tr>
              <td><span class="team-name">${team.name}</span>${badge}</td>
              <td>${formatNumber(team.backToBacks ?? 0)}</td>
              <td>${avgRest}</td>
              <td>${longestRoad}</td>
            </tr>
          `;
        })
        .join('');
    }

    function renderScheduleSpecials() {
      if (!state.schedule) return;
      const specials = state.schedule.specialGames ?? [];
      if (specials.length === 0) {
        dom.scheduleSpecialList.innerHTML = '<li>No special events were tagged in this schedule snapshot.</li>';
        return;
      }

      const teamLookup = new Map((state.schedule.teams ?? []).map((team) => [team.teamId, team]));
      const items = specials
        .slice(0, 10)
        .map((game) => {
          const dateLabel = game.date ? formatDate(game.date, shortDateFormatter) : 'TBD';
          const descriptors = [game.label];
          if (game.subLabel && !descriptors.includes(game.subLabel)) descriptors.push(game.subLabel);
          if (game.subtype && !descriptors.includes(game.subtype)) descriptors.push(game.subtype);
          if (game.seriesText && !descriptors.includes(game.seriesText)) descriptors.push(game.seriesText);
          const descriptorText = descriptors.filter((value) => value && value.length > 0).join(' · ');
          const home = teamLookup.get(game.hometeamId)?.name ?? game.hometeamId ?? '';
          const away = teamLookup.get(game.awayteamId)?.name ?? game.awayteamId ?? '';
          const matchup = home && away ? `${away} @ ${home}` : home || away || 'Matchup TBA';
          const locationParts = [game.arena, game.city, game.state].filter((value) => value && value.length > 0);
          const locationText = locationParts.join(', ');
          const dateAttr = game.date ? ` datetime="${game.date}"` : '';
          return `
            <li>
              <div><time${dateAttr}>${dateLabel}</time>${descriptorText ? ` ${descriptorText}` : ''}</div>
              <span class="special-meta">${matchup}${locationText ? ` • ${locationText}` : ''}</span>
            </li>
          `;
        })
        .join('');

      dom.scheduleSpecialList.innerHTML = items;
    }

    function renderPlayersOverview() {
      const snapshot = state.playersOverview;
      if (!snapshot) return;

      const totals = snapshot.totals ?? {};
      const totalPlayers = totals.players ?? 0;
      const draftSummary = snapshot.draftSummary ?? null;
      const draftedPlayers = draftSummary?.draftedPlayers ?? 0;
      const undraftedPlayers = draftSummary?.undraftedPlayers ?? 0;
      const cards = [
        { label: 'Players on record', value: formatNumber(totalPlayers) },
        { label: 'Average height (in)', value: formatDecimal(totals.averageHeightInches ?? 0, 2) },
        { label: 'Average weight (lb)', value: formatDecimal(totals.averageWeightPounds ?? 0, 1) },
        { label: 'Countries represented', value: formatNumber(totals.countriesRepresented ?? 0) },
      ];
      if (draftSummary) {
        const draftedShare = totalPlayers > 0 ? draftedPlayers / totalPlayers : null;
        const draftedLabel = draftedShare !== null
          ? `${formatNumber(draftedPlayers)} (${formatPercent(draftedShare, 1)})`
          : formatNumber(draftedPlayers);
        cards.push({ label: 'Drafted players', value: draftedLabel });
      }
      dom.playersSummary.innerHTML = cards
        .map((card) => `
          <div class="summary-card">
            <h3>${card.label}</h3>
            <p>${card.value}</p>
          </div>
        `)
        .join('');

      const generatedText = snapshot.generatedAt ? new Date(snapshot.generatedAt).toLocaleString() : '—';
      const draftLedger = draftSummary
        ? ` Draft ledger — Drafted: ${formatNumber(draftedPlayers)}, Undrafted: ${formatNumber(undraftedPlayers)}.`
        : '';
      dom.playersNote.textContent = `Snapshot generated ${generatedText}. Position flags — G: ${formatNumber(totals.guards ?? 0)}, F: ${formatNumber(totals.forwards ?? 0)}, C: ${formatNumber(totals.centers ?? 0)}.${draftLedger}`;

      const countries = snapshot.countries ?? [];
      dom.playersCountriesBody.innerHTML = countries.length > 0
        ? countries
            .map((country) => `
              <tr>
                <td>${country.country}</td>
                <td>${formatNumber(country.players ?? 0)}</td>
              </tr>
            `)
            .join('')
        : '<tr><td colspan="2">No country data available.</td></tr>';

      const colleges = snapshot.colleges ?? [];
      dom.playersCollegesBody.innerHTML = colleges.length > 0
        ? colleges
            .map((college) => `
              <tr>
                <td>${college.program}</td>
                <td>${formatNumber(college.players ?? 0)}</td>
              </tr>
            `)
            .join('')
        : '<tr><td colspan="2">No college data available.</td></tr>';

      const decades = draftSummary?.decadeCounts ?? [];
      if (draftSummary) {
        dom.playersDraftDecadesBody.innerHTML = decades.length > 0
          ? decades
              .map((entry) => `
                <tr>
                  <td>${entry.decade}</td>
                  <td>${formatNumber(entry.players ?? 0)}</td>
                </tr>
              `)
              .join('')
          : '<tr><td colspan="2">No draft year breakdown available.</td></tr>';

        const draftNoteParts = [];
        if (draftSummary.earliestDraftYear && draftSummary.latestDraftYear) {
          draftNoteParts.push(`Draft years span ${draftSummary.earliestDraftYear}–${draftSummary.latestDraftYear}`);
        }
        draftNoteParts.push(`${formatNumber(draftedPlayers)} drafted, ${formatNumber(undraftedPlayers)} undrafted`);
        dom.playersDraftNote.textContent = `${draftNoteParts.join('. ')}.`;

        if (dom.playersDraftCanvas) {
          const values = [draftedPlayers, undraftedPlayers];
          const labels = ['Drafted', 'Undrafted'];
          if (!chartAvailable()) {
            if (!dom.playersDraftNote.textContent.includes('Chart.js')) {
              dom.playersDraftNote.textContent += ' Chart visualization unavailable—Chart.js did not load.';
            }
          } else if (!playersDraftChart) {
            playersDraftChart = new Chart(dom.playersDraftCanvas, {
              type: 'doughnut',
              data: {
                labels,
                datasets: [
                  {
                    data: values,
                    backgroundColor: [
                      'rgba(23, 105, 170, 0.75)',
                      'rgba(148, 163, 184, 0.6)',
                    ],
                    borderWidth: 0,
                  },
                ],
              },
              options: {
                responsive: true,
                maintainAspectRatio: false,
                plugins: {
                  legend: {
                    position: 'bottom',
                  },
                },
              },
            });
          } else {
            playersDraftChart.data.labels = labels;
            playersDraftChart.data.datasets[0].data = values;
            playersDraftChart.update();
          }
        }
      } else {
        dom.playersDraftDecadesBody.innerHTML = '<tr><td colspan="2">No draft data available.</td></tr>';
        dom.playersDraftNote.textContent = 'Draft snapshot unavailable.';
        if (playersDraftChart) {
          playersDraftChart.destroy();
          playersDraftChart = null;
        }
      }

      const tallest = snapshot.tallestPlayers ?? [];
      dom.playersTallestList.innerHTML = tallest.length > 0
        ? tallest
            .map((player, index) => {
              const positions = (player.positions ?? []).join(' • ');
              const metaParts = [];
              if (player.weightPounds) metaParts.push(formatWeight(player.weightPounds));
              if (player.country) metaParts.push(player.country);
              return `
                <li>
                  <strong>${index + 1}. ${player.name}</strong> — ${formatFeetAndInches(player.heightInches)}${positions ? ` · ${positions}` : ''}
                  <span class="tallest-meta">${metaParts.join(' • ')}</span>
                </li>
              `;
            })
            .join('')
        : '<li>No height data available.</li>';

      const heightBuckets = snapshot.heightBuckets ?? [];
      if (heightBuckets.length === 0) {
        if (playersHeightChart) {
          playersHeightChart.destroy();
          playersHeightChart = null;
        }
        dom.playersHeightNote.textContent = 'Height data unavailable.';
      } else {
        const labels = heightBuckets.map((bucket) => String(bucket.label || '').replace('"', '\u2033'));
        const values = heightBuckets.map((bucket) => bucket.players ?? 0);
        const totalPlayers = values.reduce((sum, value) => sum + value, 0);
        const minHeight = snapshot.heightSummary?.minHeightInches;
        const maxHeight = snapshot.heightSummary?.maxHeightInches;
        dom.playersHeightNote.textContent = `Covers ${formatNumber(totalPlayers)} players with listed heights from ${formatFeetAndInches(minHeight)} to ${formatFeetAndInches(maxHeight)}.`;

        if (!chartAvailable()) {
          if (!dom.playersHeightNote.textContent.includes('Chart.js')) {
            dom.playersHeightNote.textContent += ' Chart visualization unavailable—Chart.js did not load.';
          }
          return;
        }

        if (!playersHeightChart) {
          playersHeightChart = new Chart(dom.playersHeightCanvas, {
            type: 'bar',
            data: {
              labels,
              datasets: [
                {
                  label: 'Players',
                  data: values,
                  backgroundColor: 'rgba(23, 105, 170, 0.65)',
                  borderRadius: 6,
                },
              ],
            },
            options: {
              responsive: true,
              maintainAspectRatio: false,
              scales: {
                x: { stacked: false },
                y: {
                  beginAtZero: true,
                  ticks: { precision: 0 },
                },
              },
              plugins: {
                legend: { display: false },
              },
            },
          });
        } else {
          playersHeightChart.data.labels = labels;
          playersHeightChart.data.datasets[0].data = values;
          playersHeightChart.update();
        }
      }
    }

    function renderHistoricGames() {
      const snapshot = state.historicGames;
      if (!snapshot) return;

      const totals = snapshot.totals ?? {};
      const cards = [];
      if (totals.games) {
        cards.push({ label: 'Games captured', value: formatNumber(totals.games) });
      }
      (totals.byType ?? []).slice(0, 3).forEach((entry) => {
        cards.push({ label: `${entry.gameType} games`, value: formatNumber(entry.games ?? 0) });
      });
      if (totals.firstGame && totals.latestGame) {
        cards.push({ label: 'Coverage', value: formatDateRange(totals.firstGame, totals.latestGame) });
      }
      dom.gamesSummary.innerHTML = cards
        .map((card) => `
          <div class="summary-card">
            <h3>${card.label}</h3>
            <p>${card.value}</p>
          </div>
        `)
        .join('');

      const generatedText = snapshot.generatedAt ? new Date(snapshot.generatedAt).toLocaleString() : '—';
      dom.gamesNote.textContent = `Snapshot generated ${generatedText}.`;

      const highest = snapshot.highestScoringGames ?? [];
      dom.gamesHighestBody.innerHTML = highest.length > 0
        ? highest
            .slice(0, 10)
            .map((game) => {
              const meta = game.gameType ? `<span class="tallest-meta">${game.gameType}</span>` : '';
              return `
                <tr>
                  <td>${formatDate(game.date)}</td>
                  <td>${formatMatchup(game.home, game.away)}${meta}</td>
                  <td>${formatNumber(game.totalPoints ?? 0)}</td>
                </tr>
              `;
            })
            .join('')
        : '<tr><td colspan="3">No scoring highlights available.</td></tr>';

      const margins = snapshot.largestMargins ?? [];
      dom.gamesMarginsBody.innerHTML = margins.length > 0
        ? margins
            .slice(0, 10)
            .map((game) => {
              const extra = [formatMatchup(game.home, game.away)];
              if (game.gameType) extra.push(game.gameType);
              return `
                <tr>
                  <td>${formatDate(game.date)}</td>
                  <td>${formatResult(game)}<span class="tallest-meta">${extra.join(' • ')}</span></td>
                  <td>${formatNumber(game.margin ?? 0)}</td>
                </tr>
              `;
            })
            .join('')
        : '<tr><td colspan="3">No margin data available.</td></tr>';

      const attendance = snapshot.attendanceLeaders ?? [];
      dom.gamesAttendanceBody.innerHTML = attendance.length > 0
        ? attendance
            .slice(0, 10)
            .map((game) => {
              const extra = [];
              if (game.gameType) extra.push(game.gameType);
              return `
                <tr>
                  <td>${formatDate(game.date)}</td>
                  <td>${formatMatchup(game.home, game.away)}${extra.length ? ` <span class="tallest-meta">${extra.join(' • ')}</span>` : ''}</td>
                  <td>${formatNumber(game.attendance ?? 0)}</td>
                </tr>
              `;
            })
            .join('')
        : '<tr><td colspan="3">No attendance data available.</td></tr>';

      const gamesByDecade = snapshot.gamesByDecade ?? [];
      if (gamesByDecade.length === 0) {
        if (gamesDecadeChart) {
          gamesDecadeChart.destroy();
          gamesDecadeChart = null;
        }
      } else {
        const labels = gamesByDecade.map((entry) => entry.decade);
        const values = gamesByDecade.map((entry) => entry.games ?? 0);
        if (!chartAvailable()) {
          if (!dom.gamesNote.textContent.includes('Chart.js')) {
            dom.gamesNote.textContent += ' Chart visualization unavailable—Chart.js did not load.';
          }
          return;
        }
        if (!gamesDecadeChart) {
          gamesDecadeChart = new Chart(dom.gamesDecadeCanvas, {
            type: 'line',
            data: {
              labels,
              datasets: [
                {
                  label: 'Games',
                  data: values,
                  fill: true,
                  backgroundColor: 'rgba(23, 105, 170, 0.2)',
                  borderColor: 'rgba(23, 105, 170, 0.7)',
                  tension: 0.25,
                },
              ],
            },
            options: {
              responsive: true,
              maintainAspectRatio: false,
              plugins: {
                legend: { display: false },
              },
              scales: {
                y: {
                  beginAtZero: true,
                  ticks: { precision: 0 },
                },
              },
            },
          });
        } else {
          gamesDecadeChart.data.labels = labels;
          gamesDecadeChart.data.datasets[0].data = values;
          gamesDecadeChart.update();
        }
      }
    }

    function renderTeamPerformance() {
      const snapshot = state.teamPerformance;
      if (!snapshot) return;

      const generatedText = snapshot.generatedAt ? new Date(snapshot.generatedAt).toLocaleString() : '—';
      dom.teamNote.textContent = `Snapshot generated ${generatedText}. Single-game highs use the team perspective from TeamStatistics.csv.`;

      const leaders = snapshot.winPctLeaders ?? [];
      const cards = [];
      if (leaders.length > 0) {
        cards.push({ label: 'Qualified franchises', value: formatNumber(leaders.length) });
        const top = leaders[0];
        cards.push({ label: 'Top win %', value: `${top.team} · ${formatPercent(top.winPct ?? 0, 1)}` });
      }
      const scoringTop = snapshot.singleGameHighs?.scoring?.[0];
      if (scoringTop) {
        cards.push({ label: 'Highest single-game score', value: `${scoringTop.team} · ${formatNumber(scoringTop.points ?? 0)}` });
      }
      dom.teamSummary.innerHTML = cards
        .map((card) => `
          <div class="summary-card">
            <h3>${card.label}</h3>
            <p>${card.value}</p>
          </div>
        `)
        .join('');

      dom.teamWinBody.innerHTML = leaders.length > 0
        ? leaders
            .slice(0, 12)
            .map((team) => {
              const meta = `PPG ${formatDecimal(team.pointsPerGame ?? 0, 1)} · OPP ${formatDecimal(team.opponentPointsPerGame ?? 0, 1)}`;
              return `
                <tr>
                  <td><span class="team-name">${team.team}</span><span class="tallest-meta">${meta}</span></td>
                  <td>${formatPercent(team.winPct ?? 0, 1)}</td>
                  <td>${formatNumber(team.games ?? 0)}</td>
                </tr>
              `;
            })
            .join('')
        : '<tr><td colspan="3">No qualifying teams found.</td></tr>';

      const scoringHighs = snapshot.singleGameHighs?.scoring ?? [];
      dom.teamScoringBody.innerHTML = scoringHighs.length > 0
        ? scoringHighs
            .slice(0, 10)
            .map((game) => {
              const metaParts = [formatDate(game.date)];
              if (game.gameType) metaParts.push(game.gameType);
              return `
                <tr>
                  <td><span class="team-name">${game.team}</span><span class="tallest-meta">${metaParts.join(' • ')}</span></td>
                  <td>${game.opponent ? `<span class="team-name">${game.opponent}</span>` : '—'}</td>
                  <td>${formatNumber(game.points ?? 0)}</td>
                </tr>
              `;
            })
            .join('')
        : '<tr><td colspan="3">No scoring highs available.</td></tr>';

      const assistHighs = snapshot.singleGameHighs?.assists ?? [];
      dom.teamAssistsBody.innerHTML = assistHighs.length > 0
        ? assistHighs
            .slice(0, 10)
            .map((game) => {
              const metaParts = [formatDate(game.date)];
              if (game.gameType) metaParts.push(game.gameType);
              return `
                <tr>
                  <td><span class="team-name">${game.team}</span><span class="tallest-meta">${metaParts.join(' • ')}</span></td>
                  <td>${game.opponent ? `<span class="team-name">${game.opponent}</span>` : '—'}</td>
                  <td>${formatNumber(game.assists ?? 0)}</td>
                </tr>
              `;
            })
            .join('')
        : '<tr><td colspan="3">No assist highs available.</td></tr>';
    }

    function renderPlayerLeaders() {
      const snapshot = state.playerLeaders;
      if (!snapshot) return;

      const totals = snapshot.totals ?? {};
      const cards = [
        { label: 'Player stat lines', value: formatNumber(totals.playerGameRows ?? 0) },
        { label: 'Players with tracked games', value: formatNumber(totals.playersWithStats ?? 0) },
      ];
      const coverage = totals.seasonCoverage ?? {};
      if (coverage.start && coverage.end) {
        cards.push({ label: 'Season coverage', value: `${coverage.start} – ${coverage.end}` });
      }
      dom.leadersSummary.innerHTML = cards
        .map((card) => `
          <div class="summary-card">
            <h3>${card.label}</h3>
            <p>${card.value}</p>
          </div>
        `)
        .join('');

      const generatedText = snapshot.generatedAt ? new Date(snapshot.generatedAt).toLocaleString() : '—';
      dom.leadersNote.textContent = `Snapshot generated ${generatedText}. Career totals include every entry in PlayerStatistics.csv.`;

      const careerPoints = snapshot.careerLeaders?.points ?? [];
      const careerAssists = snapshot.careerLeaders?.assists ?? [];
      const careerRebounds = snapshot.careerLeaders?.rebounds ?? [];
      const singleGamePoints = snapshot.singleGameHighs?.points ?? [];
      const singleGameAssists = snapshot.singleGameHighs?.assists ?? [];
      const singleGameRebounds = snapshot.singleGameHighs?.rebounds ?? [];

      const avgKeyMap = {
        points: 'pointsPerGame',
        assists: 'assistsPerGame',
        rebounds: 'reboundsPerGame',
      };

      function renderCareerTable(body, players, statKey) {
        const avgKey = avgKeyMap[statKey];
        if (!body) return;
        if (!players || players.length === 0) {
          body.innerHTML = '<tr><td colspan="3">No leaderboard data available.</td></tr>';
          return;
        }
        body.innerHTML = players
          .slice(0, 12)
          .map((player) => {
            const metaParts = [];
            if (player[avgKey]) metaParts.push(`${statKey.toUpperCase()} PG ${formatDecimal(player[avgKey], 1)}`);
            if (player.firstSeason && player.lastSeason) metaParts.push(`${player.firstSeason}–${player.lastSeason}`);
            if (player.teams && player.teams.length > 0) metaParts.push(player.teams.join(' • '));
            return `
              <tr>
                <td><span class="team-name">${player.name}</span><span class="tallest-meta">${metaParts.join(' • ')}</span></td>
                <td>${formatNumber(Math.round(player[statKey] ?? 0))}</td>
                <td>${formatNumber(player.games ?? 0)}</td>
              </tr>
            `;
          })
          .join('');
      }

      function renderSingleGameTable(body, games, statKey) {
        if (!body) return;
        if (!games || games.length === 0) {
          body.innerHTML = '<tr><td colspan="3">No single-game records available.</td></tr>';
          return;
        }
        body.innerHTML = games
          .slice(0, 12)
          .map((game) => {
            const metaParts = [];
            if (game.team) metaParts.push(game.team);
            if (game.opponent) metaParts.push(`vs ${game.opponent}`);
            if (game.gameType) metaParts.push(game.gameType);
            if (game.minutes) metaParts.push(`${formatDecimal(game.minutes, 1)} min`);
            return `
              <tr>
                <td><span class="team-name">${game.name}</span><span class="tallest-meta">${metaParts.join(' • ')}</span></td>
                <td>${formatNumber(Math.round(game[statKey] ?? 0))}</td>
                <td>${formatDate(game.gameDate)}</td>
              </tr>
            `;
          })
          .join('');
      }

      renderCareerTable(dom.leadersCareerPoints, careerPoints, 'points');
      renderCareerTable(dom.leadersCareerAssists, careerAssists, 'assists');
      renderCareerTable(dom.leadersCareerRebounds, careerRebounds, 'rebounds');
      renderSingleGameTable(dom.leadersGamePoints, singleGamePoints, 'points');
      renderSingleGameTable(dom.leadersGameAssists, singleGameAssists, 'assists');
      renderSingleGameTable(dom.leadersGameRebounds, singleGameRebounds, 'rebounds');
    }

    function applyFilters() {
      const searchTerm = dom.search.value.trim().toLowerCase();
      const selectedLeague = dom.league.value;
      const minSeason = Number.parseInt(dom.seasonStart.value, 10);
      const maxSeason = Number.parseInt(dom.seasonEnd.value, 10);

      state.filtered = state.raw.filter((team) => {
        const matchesLeague = !selectedLeague || team.league === selectedLeague;
        if (!matchesLeague) return false;

        if (Number.isInteger(minSeason) && typeof team.seasonFounded === 'number') {
          if (team.seasonFounded < minSeason) return false;
        }
        if (Number.isInteger(maxSeason) && typeof team.seasonFounded === 'number') {
          if (team.seasonFounded > maxSeason) return false;
        }

        if (searchTerm.length > 0) {
          const haystack = `${team.city} ${team.name} ${team.abbreviation}`.toLowerCase();
          if (!haystack.includes(searchTerm)) return false;
        }
        return true;
      });

      renderTable(state.filtered);
      buildSummary(state.filtered);
      renderChart(state.filtered);
    }

    function resetFilters() {
      if (!state.snapshot) return;
      dom.search.value = '';
      dom.league.value = '';
      dom.seasonStart.value = state.snapshot.earliestSeason ?? '';
      dom.seasonEnd.value = state.snapshot.currentYear ?? '';
      applyFilters();
    }

    function hydrateControls(snapshot) {
      dom.seasonStart.min = snapshot.earliestSeason ?? '';
      dom.seasonStart.max = snapshot.currentYear ?? '';
      dom.seasonEnd.min = snapshot.earliestSeason ?? '';
      dom.seasonEnd.max = snapshot.currentYear ?? '';
      dom.seasonStart.value = snapshot.earliestSeason ?? '';
      dom.seasonEnd.value = snapshot.currentYear ?? '';

      dom.league.innerHTML = '<option value="">All leagues</option>' + snapshot.leagues
        .map((league) => `<option value="${league}">${league}</option>`)
        .join('');

      dom.league.value = '';
    }

    async function loadData() {
      try {
        const snapshot = await fetchJson('data/active_franchises.json', 'franchise snapshot');
        state.snapshot = snapshot;
        state.raw = snapshot.activeFranchises;
        const totalFranchises = formatNumber(snapshot.totals?.all ?? state.raw.length);
        const totalNbaFranchises = snapshot.totals?.nba ? ` (${formatNumber(snapshot.totals.nba)} NBA)` : '';
        dom.generatedNote.textContent = `Snapshot generated ${new Date(snapshot.generatedAt).toLocaleString()} · ${totalFranchises} franchises active today${totalNbaFranchises}.`;
        hydrateControls(snapshot);
        applyFilters();
      } catch (error) {
        console.error(error);
        dom.generatedNote.textContent = 'Unable to load franchise snapshot. Please refresh to try again.';
      }
    }

    async function loadSchedule() {
      const fallbackScheduleFiles = [
        { path: 'data/season_24_25_schedule.json', label: '2024-25' },
        { path: 'data/season_25_26_schedule.json', label: '2025-26' },
      ];

      let scheduleFiles = fallbackScheduleFiles;

      try {
        const manifest = await fetchJson('data/schedule_manifest.json', 'schedule manifest');
        if (Array.isArray(manifest?.seasons)) {
          const normalized = manifest.seasons
            .map((season) => {
              if (!season) return null;
              if (typeof season === 'string') {
                return { path: season, label: season };
              }
              if (typeof season === 'object' && typeof season.path === 'string' && season.path.length > 0) {
                const label = typeof season.label === 'string' && season.label.length > 0 ? season.label : season.path;
                return { path: season.path, label };
              }
              return null;
            })
            .filter(Boolean);
          if (normalized.length > 0) {
            scheduleFiles = normalized;
          }
        }
      } catch (error) {
        console.warn('Unable to load schedule manifest. Falling back to default schedule list.', error);
      }

      let lastError = null;
      for (const file of scheduleFiles) {
        try {
          const schedule = await fetchJson(file.path, `${file.label} schedule snapshot`);
          state.schedule = schedule;
          renderScheduleSummary();
          renderScheduleChart();
          renderScheduleTeams();
          renderScheduleRest();
          renderScheduleBackToBack();
          renderScheduleSpecials();
          return;
        } catch (error) {
          console.warn(`Unable to load schedule from ${file.path}`, error);
          lastError = error;
        }
      }

      console.error(lastError);
      dom.scheduleNote.textContent = 'Unable to load the latest schedule snapshot. Please refresh to try again.';
      dom.scheduleSummary.innerHTML = '';
      dom.scheduleTeamsBody.innerHTML = '<tr><td colspan="5">Schedule data unavailable.</td></tr>';
      dom.scheduleSpecialList.innerHTML = '<li>Schedule data unavailable.</li>';
      dom.scheduleRestNote.textContent = 'Rest distribution unavailable.';
      dom.scheduleBackToBackBody.innerHTML = '<tr><td colspan="4">Schedule data unavailable.</td></tr>';
      if (scheduleChart) {
        scheduleChart.destroy();
        scheduleChart = null;
      }
      if (scheduleRestChart) {
        scheduleRestChart.destroy();
        scheduleRestChart = null;
      }
    }

    async function loadPlayersOverview() {
      try {
        state.playersOverview = await fetchJson('data/players_overview.json', 'players overview snapshot');
        renderPlayersOverview();
      } catch (error) {
        console.error(error);
        state.playersOverview = null;
        dom.playersNote.textContent = 'Unable to load player overview snapshot. Please refresh to try again.';
        dom.playersSummary.innerHTML = '';
        dom.playersCountriesBody.innerHTML = '<tr><td colspan="2">Player snapshot unavailable.</td></tr>';
        dom.playersCollegesBody.innerHTML = '<tr><td colspan="2">Player snapshot unavailable.</td></tr>';
        dom.playersTallestList.innerHTML = '<li>Player snapshot unavailable.</li>';
        dom.playersHeightNote.textContent = 'Height data unavailable.';
        dom.playersDraftNote.textContent = 'Draft snapshot unavailable.';
        dom.playersDraftDecadesBody.innerHTML = '<tr><td colspan="2">Player snapshot unavailable.</td></tr>';
        if (playersHeightChart) {
          playersHeightChart.destroy();
          playersHeightChart = null;
        }
        if (playersDraftChart) {
          playersDraftChart.destroy();
          playersDraftChart = null;
        }
      }
    }

    async function loadHistoricGames() {
      try {
        state.historicGames = await fetchJson('data/historic_games.json', 'historical game snapshot');
        renderHistoricGames();
      } catch (error) {
        console.error(error);
        state.historicGames = null;
        dom.gamesNote.textContent = 'Unable to load historical game insights. Please refresh to try again.';
        dom.gamesSummary.innerHTML = '';
        dom.gamesHighestBody.innerHTML = '<tr><td colspan="3">Historical game snapshot unavailable.</td></tr>';
        dom.gamesMarginsBody.innerHTML = '<tr><td colspan="3">Historical game snapshot unavailable.</td></tr>';
        dom.gamesAttendanceBody.innerHTML = '<tr><td colspan="3">Historical game snapshot unavailable.</td></tr>';
        if (gamesDecadeChart) {
          gamesDecadeChart.destroy();
          gamesDecadeChart = null;
        }
      }
    }

    async function loadTeamPerformance() {
      try {
        state.teamPerformance = await fetchJson('data/team_performance.json', 'team performance snapshot');
        renderTeamPerformance();
      } catch (error) {
        console.error(error);
        state.teamPerformance = null;
        dom.teamNote.textContent = 'Unable to load team performance snapshot. Please refresh to try again.';
        dom.teamSummary.innerHTML = '';
        dom.teamWinBody.innerHTML = '<tr><td colspan="3">Team snapshot unavailable.</td></tr>';
        dom.teamScoringBody.innerHTML = '<tr><td colspan="3">Team snapshot unavailable.</td></tr>';
        dom.teamAssistsBody.innerHTML = '<tr><td colspan="3">Team snapshot unavailable.</td></tr>';
      }
    }

    async function loadPlayerLeaders() {
      try {
        state.playerLeaders = await fetchJson('data/player_leaders.json', 'player leaders snapshot');
        renderPlayerLeaders();
      } catch (error) {
        console.error(error);
        state.playerLeaders = null;
        dom.leadersNote.textContent = 'Unable to load player leaderboards. Please refresh to try again.';
        dom.leadersSummary.innerHTML = '';
        dom.leadersCareerPoints.innerHTML = '<tr><td colspan="3">Player leaderboard unavailable.</td></tr>';
        dom.leadersCareerAssists.innerHTML = '<tr><td colspan="3">Player leaderboard unavailable.</td></tr>';
        dom.leadersCareerRebounds.innerHTML = '<tr><td colspan="3">Player leaderboard unavailable.</td></tr>';
        dom.leadersGamePoints.innerHTML = '<tr><td colspan="3">Player leaderboard unavailable.</td></tr>';
        dom.leadersGameAssists.innerHTML = '<tr><td colspan="3">Player leaderboard unavailable.</td></tr>';
        dom.leadersGameRebounds.innerHTML = '<tr><td colspan="3">Player leaderboard unavailable.</td></tr>';
      }
    }

    dom.search.addEventListener('input', () => applyFilters());
    dom.league.addEventListener('change', () => applyFilters());
    dom.seasonStart.addEventListener('change', () => applyFilters());
    dom.seasonEnd.addEventListener('change', () => applyFilters());
    dom.reset.addEventListener('click', () => resetFilters());

    loadData();
    loadSchedule();
    loadPlayersOverview();
    loadHistoricGames();
    loadTeamPerformance();
    loadPlayerLeaders();
  </script>
</body>
</html><|MERGE_RESOLUTION|>--- conflicted
+++ resolved
@@ -538,34 +538,32 @@
         padding-inline: 1rem;
       }
 
-      .hub-nav {
-<<<<<<< HEAD
-        justify-content: center;
-=======
-        background: color-mix(in srgb, rgba(8, 12, 24, 0.92) 70%, rgba(17, 86, 214, 0.35) 30%);
-        border-color: rgba(17, 86, 214, 0.4);
-        box-shadow: 0 20px 45px rgba(2, 6, 23, 0.7);
-      }
-
-      .hub-nav .brand {
-        color: #f8fafc;
-      }
-
-      .hub-nav .nav-links a {
-        color: #f8fafc;
-        background: color-mix(in srgb, rgba(17, 86, 214, 0.35) 65%, rgba(8, 12, 24, 0.65) 35%);
-        border-color: rgba(17, 86, 214, 0.45);
-      }
-
-      .hub-nav .nav-links a:hover,
-      .hub-nav .nav-links a:focus-visible {
-        background: color-mix(in srgb, var(--nba-royal) 55%, rgba(8, 12, 24, 0.45) 45%);
-      }
-
-      section {
-        padding: 1.5rem 1.25rem 1.6rem;
->>>>>>> 3eefbccc
-      }
+      .hub-nav .hub-nav {
+  justify-content: center;
+  background: color-mix(in srgb, rgba(8, 12, 24, 0.92) 70%, rgba(17, 86, 214, 0.35) 30%);
+  border-color: rgba(17, 86, 214, 0.4);
+  box-shadow: 0 20px 45px rgba(2, 6, 23, 0.7);
+}
+
+.hub-nav .brand {
+  color: #f8fafc;
+}
+
+.hub-nav .nav-links a {
+  color: #f8fafc;
+  background: color-mix(in srgb, rgba(17, 86, 214, 0.35) 65%, rgba(8, 12, 24, 0.65) 35%);
+  border-color: rgba(17, 86, 214, 0.45);
+}
+
+.hub-nav .nav-links a:hover,
+.hub-nav .nav-links a:focus-visible {
+  background: color-mix(in srgb, var(--nba-royal) 55%, rgba(8, 12, 24, 0.45) 45%);
+}
+
+section {
+  padding: 1.5rem 1.25rem 1.6rem;
+}
+
 
       .hub-nav .nav-links {
         justify-content: center;
