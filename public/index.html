<!DOCTYPE html>
<html lang="en">
<<<<<<< HEAD
  <head>
    <meta charset="utf-8" />
    <meta name="viewport" content="width=device-width, initial-scale=1" />
    <title>NBA Intelligence Hub</title>
    <link rel="stylesheet" href="styles/landing.css" />
  </head>
  <body>
    <header class="site-header">
      <div class="inner">
        <div class="brand">NBA Intelligence Lab</div>
        <nav aria-label="Primary">
          <a href="franchise-explorer.html">Franchise Explorer</a>
          <a href="franchise-explorer.html#schedule-heading">Schedule Outlook</a>
          <a href="franchise-explorer.html#players-heading">Player Pipeline</a>
          <a href="franchise-explorer.html#team-heading">Team Benchmarks</a>
        </nav>
        <div class="cta-group">
          <a class="cta cta-outline" href="https://github.com" rel="noreferrer" target="_blank">View repo</a>
          <a class="cta cta-primary" href="franchise-explorer.html">Launch explorer →</a>
=======
<head>
  <meta charset="utf-8" />
  <meta name="viewport" content="width=device-width, initial-scale=1" />
  <title>NBA Franchise Explorer</title>
  <style>
    :root {
      color-scheme: light dark;
      font-family: "Inter", system-ui, -apple-system, BlinkMacSystemFont, "Segoe UI", sans-serif;
      line-height: 1.6;
      --nba-navy: #0b2545;
      --nba-royal: #1156d6;
      --nba-sky: #1f7bff;
      --nba-red: #ef3d5b;
      --nba-gold: #f4b53f;
      --court-light: #fce8c7;
      --court-mid: #f4d5a6;
      --court-dark: #d9b17d;
      --surface: color-mix(in srgb, var(--court-light) 76%, white 24%);
      --surface-elevated: color-mix(in srgb, white 80%, var(--nba-navy) 20%);
      --surface-muted: color-mix(in srgb, var(--nba-royal) 12%, white 88%);
      --text-primary: #0f172a;
      --text-subtle: color-mix(in srgb, var(--text-primary) 65%, transparent);
      --card-border: color-mix(in srgb, var(--nba-navy) 12%, white 88%);
      --shadow-soft: 0 12px 30px rgba(11, 37, 69, 0.15);
      --radius-lg: 20px;
      --radius-md: 14px;
      --radius-sm: 10px;
      --content-max: 1180px;
    }

    body {
      margin: 0;
      padding: 0 1.5rem 4.5rem;
      max-width: var(--content-max);
      margin-inline: auto;
      color: var(--text-primary);
      background:
        linear-gradient(120deg, rgba(17, 86, 214, 0.18), rgba(239, 61, 91, 0.12)) fixed,
        var(--court-light);
      position: relative;
      min-height: 100vh;
    }

    body::before {
      content: "";
      position: fixed;
      inset: 0;
      background:
        repeating-linear-gradient(
          90deg,
          rgba(217, 177, 125, 0.4) 0,
          rgba(217, 177, 125, 0.4) 6px,
          transparent 6px,
          transparent 140px
        ),
        radial-gradient(circle at 50% -20%, rgba(255, 255, 255, 0.65), transparent 65%),
        linear-gradient(180deg, rgba(0, 0, 0, 0.08), transparent 40%);
      opacity: 0.7;
      pointer-events: none;
      z-index: -2;
    }

    body::after {
      content: "";
      position: fixed;
      inset: 0;
      background:
        linear-gradient(180deg, rgba(255, 255, 255, 0.92), rgba(255, 255, 255, 0.72));
      mix-blend-mode: lighten;
      pointer-events: none;
      z-index: -1;
    }

    header {
      padding: 3.5rem 0 2rem;
      text-align: center;
      position: relative;
    }

    header::after {
      content: "";
      position: absolute;
      inset-inline: max(0px, (100% - var(--content-max)) / -2);
      bottom: 0;
      height: 1px;
      background: linear-gradient(90deg, transparent, rgba(15, 23, 42, 0.15), transparent);
    }

    .eyebrow {
      display: inline-flex;
      align-items: center;
      gap: 0.4rem;
      padding: 0.35rem 0.75rem;
      font-size: 0.8rem;
      letter-spacing: 0.12em;
      text-transform: uppercase;
      font-weight: 700;
      border-radius: 999px;
      background: linear-gradient(135deg, rgba(17, 86, 214, 0.95), rgba(239, 61, 91, 0.9));
      color: #fff;
      box-shadow: var(--shadow-soft);
    }

    header h1 {
      font-size: clamp(2.3rem, 5vw, 3.3rem);
      margin: 1rem 0 0.75rem;
      font-weight: 800;
      letter-spacing: -0.01em;
      text-shadow: 0 12px 32px rgba(11, 37, 69, 0.25);
    }

    header p {
      margin: 0.35rem 0;
      color: var(--text-subtle);
      max-width: 640px;
      margin-inline: auto;
      font-size: 1.02rem;
    }

    #generated-note {
      font-weight: 600;
      color: var(--nba-navy);
    }

    main {
      display: grid;
      gap: 2.25rem;
    }

    section {
      background: color-mix(in srgb, var(--surface) 70%, rgba(255, 255, 255, 0.95) 30%);
      border-radius: var(--radius-lg);
      padding: 1.75rem clamp(1.5rem, 4vw, 2.25rem);
      box-shadow: var(--shadow-soft);
      border: 1px solid var(--card-border);
      backdrop-filter: blur(6px);
    }

    section h2 {
      margin-top: 0;
      font-size: clamp(1.35rem, 3vw, 1.7rem);
      letter-spacing: 0.01em;
      color: var(--nba-navy);
    }

    .controls-grid {
      display: grid;
      gap: 1rem;
      grid-template-columns: repeat(auto-fit, minmax(210px, 1fr));
      margin-top: 1.5rem;
    }

    label {
      display: block;
      font-size: 0.78rem;
      text-transform: uppercase;
      letter-spacing: 0.08em;
      font-weight: 700;
      margin-bottom: 0.45rem;
      color: color-mix(in srgb, var(--nba-navy) 70%, transparent);
    }

    input[type="search"],
    input[type="number"],
    select {
      width: 100%;
      padding: 0.7rem 0.9rem;
      border: 1px solid color-mix(in srgb, var(--nba-navy) 15%, transparent);
      border-radius: var(--radius-sm);
      font-size: 1rem;
      background: color-mix(in srgb, white 90%, var(--nba-royal) 10%);
      color: inherit;
      box-shadow: inset 0 1px 2px rgba(11, 37, 69, 0.08);
      transition: border-color 0.2s ease, box-shadow 0.2s ease, transform 0.2s ease;
    }

    input[type="search"]:focus,
    input[type="number"]:focus,
    select:focus {
      outline: none;
      border-color: color-mix(in srgb, var(--nba-royal) 60%, transparent);
      box-shadow: 0 0 0 4px rgba(17, 86, 214, 0.18);
      transform: translateY(-1px);
    }

    .controls-actions {
      display: flex;
      gap: 0.9rem;
      align-items: flex-end;
      flex-wrap: wrap;
      margin-top: 1.1rem;
    }

    button {
      border: none;
      border-radius: 999px;
      padding: 0.72rem 1.6rem;
      font-size: 0.98rem;
      font-weight: 700;
      cursor: pointer;
      background: linear-gradient(135deg, var(--nba-royal), var(--nba-sky));
      color: #fff;
      text-transform: uppercase;
      letter-spacing: 0.08em;
      box-shadow: 0 8px 20px rgba(17, 86, 214, 0.35);
      transition: transform 0.18s ease, box-shadow 0.18s ease;
    }

    button:hover {
      transform: translateY(-2px) scale(1.01);
      box-shadow: 0 16px 30px rgba(17, 86, 214, 0.4);
    }

    button:focus-visible {
      outline: 3px solid var(--nba-gold);
      outline-offset: 2px;
    }

    .summary-cards {
      display: grid;
      gap: 1.1rem;
      grid-template-columns: repeat(auto-fit, minmax(200px, 1fr));
      margin-top: 1.5rem;
    }

    .summary-card {
      position: relative;
      padding: 1.25rem 1.5rem 1.35rem;
      border-radius: var(--radius-md);
      background: radial-gradient(circle at 15% 20%, rgba(244, 181, 63, 0.25), transparent 55%),
        color-mix(in srgb, white 88%, var(--nba-royal) 12%);
      border: 1px solid color-mix(in srgb, var(--nba-royal) 15%, transparent);
      overflow: hidden;
      min-height: 140px;
      display: grid;
      align-content: space-between;
    }

    .summary-card::after {
      content: "";
      position: absolute;
      inset: 18px 18px auto auto;
      width: 74px;
      height: 74px;
      border-radius: 50%;
      border: 4px solid rgba(244, 181, 63, 0.4);
      opacity: 0.35;
      box-shadow: inset 0 0 0 6px rgba(17, 86, 214, 0.2);
      transform: rotate(8deg);
      pointer-events: none;
    }

    .summary-card h3 {
      margin: 0 0 0.4rem;
      font-size: 0.82rem;
      text-transform: uppercase;
      letter-spacing: 0.12em;
      color: color-mix(in srgb, var(--nba-navy) 75%, transparent);
    }

    .summary-card p {
      margin: 0;
      font-size: clamp(1.6rem, 3.5vw, 2.35rem);
      font-weight: 800;
      color: var(--nba-navy);
    }

    .section-grid,
    .schedule-layout {
      display: grid;
      gap: 1.6rem;
      grid-template-columns: repeat(auto-fit, minmax(280px, 1fr));
      margin-top: 1.75rem;
    }

    .panel,
    .schedule-panel {
      background: color-mix(in srgb, white 78%, var(--nba-royal) 22%);
      border-radius: var(--radius-md);
      padding: 1.35rem 1.4rem 1.5rem;
      border: 1px solid color-mix(in srgb, var(--nba-royal) 20%, transparent);
      box-shadow: inset 0 1px 0 rgba(255, 255, 255, 0.8);
      position: relative;
      overflow: hidden;
    }

    .panel::before,
    .schedule-panel::before {
      content: "";
      position: absolute;
      inset: 0;
      background: linear-gradient(135deg, rgba(255, 255, 255, 0.3), transparent 60%);
      opacity: 0.55;
      pointer-events: none;
    }

    .panel > *,
    .schedule-panel > * {
      position: relative;
      z-index: 1;
    }

    .panel-wide {
      grid-column: 1 / -1;
    }

    .panel h3,
    .schedule-panel h3 {
      margin-top: 0;
      margin-bottom: 0.85rem;
      font-size: 1.08rem;
      color: var(--nba-navy);
      display: flex;
      align-items: center;
      gap: 0.45rem;
    }

    .panel h3::before,
    .schedule-panel h3::before {
      content: "";
      width: 14px;
      height: 14px;
      border-radius: 50%;
      background: radial-gradient(circle at 40% 35%, rgba(244, 181, 63, 0.9), rgba(239, 61, 91, 0.85));
      box-shadow: 0 0 0 3px rgba(17, 86, 214, 0.15);
    }

    .panel .data-note {
      margin-top: 0.75rem;
    }

    .tallest-list,
    .special-list {
      list-style: none;
      padding: 0;
      margin: 0;
      display: grid;
      gap: 0.9rem;
    }

    .tallest-list li,
    .special-list li {
      line-height: 1.5;
      background: rgba(255, 255, 255, 0.5);
      padding: 0.75rem 0.9rem;
      border-radius: var(--radius-sm);
      border: 1px solid rgba(15, 23, 42, 0.06);
      box-shadow: inset 0 1px 0 rgba(255, 255, 255, 0.7);
    }

    .tallest-meta,
    .special-meta {
      display: block;
      color: color-mix(in srgb, var(--text-primary) 60%, transparent);
      font-size: 0.92rem;
      margin-top: 0.35rem;
    }

    .special-list time {
      font-weight: 700;
      margin-right: 0.5rem;
      color: var(--nba-royal);
    }

    table {
      width: 100%;
      border-collapse: collapse;
      font-size: 0.97rem;
      background: rgba(255, 255, 255, 0.55);
      border-radius: var(--radius-sm);
      overflow: hidden;
      box-shadow: inset 0 1px 0 rgba(255, 255, 255, 0.8);
    }

    thead th {
      text-align: left;
      font-size: 0.78rem;
      text-transform: uppercase;
      letter-spacing: 0.09em;
      padding: 0.75rem 0.75rem 0.55rem;
      border-bottom: 2px solid rgba(11, 37, 69, 0.14);
      background: color-mix(in srgb, var(--nba-royal) 14%, white 86%);
      color: var(--nba-navy);
    }

    tbody td {
      border-bottom: 1px solid rgba(11, 37, 69, 0.08);
      padding: 0.7rem 0.75rem;
      vertical-align: top;
    }

    tbody tr:nth-child(even) td {
      background: rgba(17, 86, 214, 0.06);
    }

    tbody tr:last-child td {
      border-bottom: none;
    }

    tbody tr:hover td {
      background: rgba(244, 181, 63, 0.15);
    }

    .team-name {
      font-weight: 700;
      font-size: 1.02rem;
      color: var(--nba-navy);
    }

    .badge {
      display: inline-flex;
      align-items: center;
      gap: 0.35rem;
      padding: 0.25rem 0.6rem;
      border-radius: 999px;
      font-size: 0.76rem;
      background: linear-gradient(135deg, rgba(17, 86, 214, 0.9), rgba(31, 123, 255, 0.85));
      color: #fff;
      font-weight: 700;
      letter-spacing: 0.04em;
      box-shadow: 0 4px 14px rgba(17, 86, 214, 0.35);
    }

    .badge::before {
      content: "";
      width: 6px;
      height: 6px;
      border-radius: 50%;
      background: var(--nba-gold);
      box-shadow: 0 0 0 2px rgba(255, 255, 255, 0.4);
    }

    canvas {
      width: 100%;
      min-height: 320px;
      max-height: 440px;
      background: rgba(255, 255, 255, 0.6);
      border-radius: var(--radius-sm);
      border: 1px solid rgba(11, 37, 69, 0.08);
      box-shadow: inset 0 1px 0 rgba(255, 255, 255, 0.85);
      padding: 0.75rem;
    }

    .data-note {
      font-size: 0.88rem;
      color: color-mix(in srgb, var(--nba-navy) 65%, transparent);
      margin-top: 1.1rem;
      padding-left: 0.9rem;
      border-left: 3px solid rgba(244, 181, 63, 0.65);
    }

    .table-note {
      margin-top: 0.6rem;
      font-size: 0.8rem;
      color: color-mix(in srgb, var(--nba-navy) 50%, transparent);
    }

    code {
      padding: 0.15rem 0.4rem;
      border-radius: 6px;
      background: rgba(17, 86, 214, 0.12);
      color: var(--nba-navy);
      font-weight: 600;
    }

    @media (max-width: 720px) {
      body {
        padding: 0 1rem 3.5rem;
      }

      header {
        padding-top: 2.75rem;
      }

      section {
        padding: 1.5rem 1.25rem 1.6rem;
      }

      .controls-grid {
        grid-template-columns: 1fr;
      }
    }

    @media (prefers-reduced-motion: reduce) {
      *,
      *::before,
      *::after {
        animation-duration: 0.01ms !important;
        animation-iteration-count: 1 !important;
        transition-duration: 0.01ms !important;
        scroll-behavior: auto !important;
      }
    }

    @media (prefers-color-scheme: dark) {
      :root {
        --surface: color-mix(in srgb, var(--nba-navy) 25%, black 75%);
        --surface-elevated: color-mix(in srgb, #0f172a 70%, #020617 30%);
        --surface-muted: color-mix(in srgb, var(--nba-royal) 25%, #020617 75%);
        --text-primary: #e2e8f0;
        --text-subtle: color-mix(in srgb, #e2e8f0 65%, transparent);
        --card-border: rgba(17, 86, 214, 0.35);
      }

      body {
        background:
          linear-gradient(130deg, rgba(17, 86, 214, 0.3), rgba(239, 61, 91, 0.22)) fixed,
          #050810;
      }

      body::before {
        opacity: 0.5;
      }

      body::after {
        background: linear-gradient(180deg, rgba(8, 12, 24, 0.92), rgba(8, 12, 24, 0.65));
        mix-blend-mode: normal;
      }

      section {
        background: color-mix(in srgb, var(--surface-elevated) 70%, rgba(17, 86, 214, 0.25) 30%);
        border-color: rgba(17, 86, 214, 0.25);
        box-shadow: 0 20px 45px rgba(2, 6, 23, 0.7);
      }

      header p,
      label,
      .summary-card h3,
      .data-note,
      .table-note,
      .tallest-meta,
      .special-meta {
        color: var(--text-subtle);
      }

      #generated-note {
        color: color-mix(in srgb, var(--nba-gold) 75%, #fff 25%);
      }

      .summary-card {
        background: radial-gradient(circle at 15% 20%, rgba(244, 181, 63, 0.15), transparent 55%),
          color-mix(in srgb, rgba(17, 25, 40, 0.8) 60%, rgba(17, 86, 214, 0.25) 40%);
        border-color: rgba(17, 86, 214, 0.4);
      }

      .summary-card p,
      .team-name,
      thead th {
        color: #f8fafc;
      }

      table {
        background: rgba(10, 16, 32, 0.75);
      }

      thead th {
        background: rgba(17, 86, 214, 0.3);
        border-bottom-color: rgba(17, 86, 214, 0.45);
      }

      tbody td {
        border-bottom-color: rgba(148, 163, 184, 0.1);
      }

      tbody tr:nth-child(even) td {
        background: rgba(148, 163, 184, 0.08);
      }

      tbody tr:hover td {
        background: rgba(244, 181, 63, 0.18);
      }

      canvas {
        background: rgba(4, 9, 20, 0.8);
        border-color: rgba(17, 86, 214, 0.25);
      }

      .tallest-list li,
      .special-list li {
        background: rgba(5, 8, 16, 0.85);
        border-color: rgba(17, 86, 214, 0.25);
      }
    }
  </style>
</head>
<body>
  <header>
    <p class="eyebrow">Data sandbox</p>
    <h1>NBA Franchise Explorer</h1>
    <p>Filter and benchmark every active franchise era from the league's rich history.</p>
    <p id="generated-note" aria-live="polite">Loading snapshot…</p>
  </header>
  <main>
    <section aria-labelledby="controls-heading">
      <h2 id="controls-heading">Slice the active era data</h2>
      <div class="controls-grid" role="group" aria-labelledby="controls-heading">
        <div>
          <label for="search">Search</label>
          <input id="search" type="search" placeholder="City, nickname, abbreviation…" autocomplete="off" />
        </div>
        <div>
          <label for="league">League</label>
          <select id="league">
            <option value="">All leagues</option>
          </select>
        </div>
        <div>
          <label for="season-start">Era start (min)</label>
          <input id="season-start" type="number" />
        </div>
        <div>
          <label for="season-end">Era start (max)</label>
          <input id="season-end" type="number" />
        </div>
      </div>
      <div class="controls-actions">
        <button id="reset-filters" type="button">Reset filters</button>
      </div>
    </section>

    <section aria-labelledby="summary-heading">
      <h2 id="summary-heading">Franchise era overview</h2>
      <div class="summary-cards" id="summary-cards" aria-live="polite"></div>
      <p class="data-note">Totals update automatically with your filters. All time spans use the generated snapshot year.</p>
    </section>

    <section aria-labelledby="table-heading">
      <h2 id="table-heading">Active franchise eras</h2>
      <div class="table-wrapper" role="region" aria-live="polite">
        <table>
          <thead>
            <tr>
              <th scope="col">City</th>
              <th scope="col">Franchise</th>
              <th scope="col">League</th>
              <th scope="col">Era start</th>
              <th scope="col">Seasons</th>
              <th scope="col">Abbrev.</th>
            </tr>
          </thead>
          <tbody id="teams-body">
            <tr><td colspan="6">Loading franchises…</td></tr>
          </tbody>
        </table>
      </div>
    </section>

    <section aria-labelledby="chart-heading">
      <h2 id="chart-heading">Active franchises by founding decade</h2>
      <canvas id="decade-chart" role="img" aria-label="Bar chart showing active franchise counts by decade"></canvas>
      <p class="data-note">The chart respects the filters above so you can zoom in on expansion eras and compare leagues.</p>
    </section>

    <section aria-labelledby="schedule-heading">
      <h2 id="schedule-heading">2024-25 league calendar outlook</h2>
      <p id="schedule-note" class="data-note">Loading 2024-25 schedule insights…</p>
      <div class="summary-cards" id="schedule-summary" aria-live="polite"></div>

      <div class="schedule-layout">
        <div class="schedule-panel">
          <h3>Monthly game volume</h3>
          <canvas id="schedule-monthly-chart" role="img" aria-label="Stacked bar chart showing 2024-25 NBA schedule volume by month"></canvas>
        </div>
        <div class="schedule-panel">
          <h3>Teams with the busiest slates</h3>
          <div class="table-wrapper" role="region" aria-live="polite">
            <table>
              <thead>
                <tr>
                  <th scope="col">Team</th>
                  <th scope="col">Regular</th>
                  <th scope="col">Cup &amp; playoffs</th>
                  <th scope="col">Preseason</th>
                  <th scope="col">Total</th>
                </tr>
              </thead>
              <tbody id="schedule-teams-body">
                <tr><td colspan="5">Loading team workloads…</td></tr>
              </tbody>
            </table>
          </div>
        </div>
        <div class="schedule-panel">
          <h3>Rest distribution</h3>
          <canvas id="schedule-rest-chart" role="img" aria-label="Horizontal bar chart showing rest day distribution between games"></canvas>
          <p class="data-note" id="schedule-rest-note">Loading rest distribution…</p>
        </div>
        <div class="schedule-panel">
          <h3>Back-to-back leaders</h3>
          <div class="table-wrapper" role="region" aria-live="polite">
            <table>
              <thead>
                <tr>
                  <th scope="col">Team</th>
                  <th scope="col">B2B sets</th>
                  <th scope="col">Avg. rest</th>
                  <th scope="col">Longest road</th>
                </tr>
              </thead>
              <tbody id="schedule-backtoback-body">
                <tr><td colspan="4">Loading back-to-back data…</td></tr>
              </tbody>
            </table>
          </div>
        </div>
      </div>

      <div class="schedule-panel">
        <h3>Spotlight events</h3>
        <ul class="special-list" id="schedule-special-list">
          <li>Loading marquee matchups…</li>
        </ul>
      </div>
    </section>

    <section aria-labelledby="players-heading">
      <h2 id="players-heading">Global player pipeline</h2>
      <p id="players-note" class="data-note">Loading player overview…</p>
      <div class="summary-cards" id="players-summary" aria-live="polite"></div>

      <div class="section-grid">
        <div class="panel">
          <h3>Top represented countries</h3>
          <div class="table-wrapper" role="region" aria-live="polite">
            <table>
              <thead>
                <tr>
                  <th scope="col">Country</th>
                  <th scope="col">Players</th>
                </tr>
              </thead>
              <tbody id="players-countries-body">
                <tr><td colspan="2">Loading country breakdown…</td></tr>
              </tbody>
            </table>
          </div>
        </div>

        <div class="panel">
          <h3>Height distribution</h3>
          <canvas id="players-height-chart" role="img" aria-label="Bar chart showing player counts by height bucket"></canvas>
          <p class="data-note" id="players-height-note">Height snapshot loading…</p>
        </div>

        <div class="panel">
          <h3>Tallest players on record</h3>
          <ol class="tallest-list" id="players-tallest-list">
            <li>Loading tallest players…</li>
          </ol>
        </div>

        <div class="panel">
          <h3>Top collegiate pipelines</h3>
          <div class="table-wrapper" role="region" aria-live="polite">
            <table>
              <thead>
                <tr>
                  <th scope="col">Program</th>
                  <th scope="col">Players</th>
                </tr>
              </thead>
              <tbody id="players-colleges-body">
                <tr><td colspan="2">Loading college counts…</td></tr>
              </tbody>
            </table>
          </div>
        </div>

        <div class="panel">
          <h3>Draft pipeline snapshot</h3>
          <canvas id="players-draft-chart" role="img" aria-label="Doughnut chart showing drafted versus undrafted players"></canvas>
          <p class="data-note" id="players-draft-note">Loading draft overview…</p>
          <div class="table-wrapper" role="region" aria-live="polite">
            <table>
              <thead>
                <tr>
                  <th scope="col">Draft decade</th>
                  <th scope="col">Players</th>
                </tr>
              </thead>
              <tbody id="players-draft-decades-body">
                <tr><td colspan="2">Loading draft decade rollup…</td></tr>
              </tbody>
            </table>
          </div>
>>>>>>> ccf98978
        </div>
      </div>
    </header>

    <main>
      <section class="hero">
        <div class="hero-copy">
          <div class="hero-badges">
            <span class="badge">Data-first experience</span>
            <span class="badge">Season 2024-25 ready</span>
          </div>
          <h1>Own every era of NBA dominance with one control center.</h1>
          <p>
            NBA Intelligence Hub is your launchpad for franchise timelines, schedule pressure testing,
            and global player scouting intel. Explore the data-rich dashboards that power the modern
            basketball front office.
          </p>
          <div class="cta-group">
            <a class="cta cta-primary" href="franchise-explorer.html">Dive into the data →</a>
            <a class="cta cta-outline" href="#capabilities">Preview capabilities</a>
          </div>
        </div>

        <div class="hero-visual" aria-hidden="true">
          <div class="hero-chart">
            <h2>Live franchise pulse</h2>
            <div class="stat-stack">
              <div class="stat">
                <span class="label">Tracked franchises</span>
                <span class="value" id="stat-franchises">—</span>
              </div>
              <div class="stat">
                <span class="label">Active NBA teams</span>
                <span class="value" id="stat-nba">—</span>
              </div>
              <div class="stat">
                <span class="label">Snapshot vintage</span>
                <span class="value" id="stat-vintage">—</span>
              </div>
            </div>
          </div>
        </div>
      </section>

      <div class="section-title" id="insights">
        <h2>High-velocity intel from the lab</h2>
        <p>
          We synthesize league history, upcoming schedules, and player pipelines into focused modules.
          Refresh these numbers in the explorer to reshape your scouting or storytelling workflow.
        </p>
      </div>
      <section class="stat-grid" aria-labelledby="insights">
        <article class="stat-card">
          <h3>Countries represented</h3>
          <div class="value" id="stat-countries">—</div>
          <p>Global talent spanning continents with fresh scouting notes baked in.</p>
        </article>
        <article class="stat-card">
          <h3>Average player size</h3>
          <div class="value"><span id="stat-height">—</span> / <span id="stat-weight">—</span></div>
          <p>Build the prototype roster by blending height, wingspan, and positional agility.</p>
        </article>
        <article class="stat-card">
          <h3>Season 2024-25 workload</h3>
          <div class="value" id="stat-games">—</div>
          <p>Follow the grind—preseason to postseason—before tip-off even arrives.</p>
        </article>
        <article class="stat-card">
          <h3>Longest-running era</h3>
          <div class="value" id="stat-era">—</div>
          <p>Zoom into the dynasties redefining basketball longevity and innovation.</p>
        </article>
      </section>

      <section class="section-title" id="capabilities">
        <h2>Built for storytellers, analysts, and diehard fans</h2>
        <p>
          Each module is tuned for clarity—slicing timeframes, benchmarking elite teams, and
          spotlighting signature performances across eras.
        </p>
      </section>
      <section class="features">
        <article class="feature-card">
          <span class="tag">Franchises</span>
          <h3>Slice 100+ years of team history</h3>
          <p>
            Filter by league, era, or market to discover expansion waves and dynastic cores. Export
            clean tables for your next research thread.
          </p>
        </article>
        <article class="feature-card">
          <span class="tag">Schedule</span>
          <h3>Stress-test travel and rest windows</h3>
          <p>
            Compare monthly workloads, rest distributions, and back-to-back gauntlets before they shape
            the standings.
          </p>
        </article>
        <article class="feature-card">
          <span class="tag">Players</span>
          <h3>Map the global talent supply</h3>
          <p>
            Track international pipelines, positional depth, and draft pathways to build smarter boards
            and scouting decks.
          </p>
        </article>
      </section>

      <section class="preview-section" aria-label="Preview panels">
        <div class="preview-grid">
          <article class="preview-card">
            <div class="bg-icon">🏙️</div>
            <h3>Franchise Explorer</h3>
            <p>Navigate every active era with filters and charts designed for storytelling velocity.</p>
            <a class="cta-inline" href="franchise-explorer.html">Open the explorer →</a>
          </article>
          <article class="preview-card">
            <div class="bg-icon">🗓️</div>
            <h3>Schedule Outlook</h3>
            <p>Quantify month-by-month workloads and travel strain for the 2024-25 campaign.</p>
            <a class="cta-inline" href="franchise-explorer.html#schedule-heading">View schedule intel →</a>
          </article>
          <article class="preview-card">
            <div class="bg-icon">🌍</div>
            <h3>Player Pipeline</h3>
            <p>Surface the countries, colleges, and prototypes fueling tomorrow's rosters.</p>
            <a class="cta-inline" href="franchise-explorer.html#players-heading">Explore player data →</a>
          </article>
        </div>
      </section>
    </main>

    <footer>
      Built for the modern NBA storyteller. Data snapshots refresh via repository scripts and will
      expand as new modules ship.
    </footer>

    <script>
      async function loadLandingStats() {
        const fallback = () => {
          const placeholders = ['stat-franchises', 'stat-nba', 'stat-vintage', 'stat-era', 'stat-countries', 'stat-height', 'stat-weight', 'stat-games'];
          for (const id of placeholders) {
            const el = document.getElementById(id);
            if (el && el.textContent.trim() === '—') {
              el.textContent = 'N/A';
            }
          }
        };

        try {
          const [franchisesResp, playersResp, scheduleResp] = await Promise.all([
            fetch('data/active_franchises.json'),
            fetch('data/players_overview.json'),
            fetch('data/season_24_25_schedule.json'),
          ]);

          const [franchises, players, schedule] = await Promise.all([
            franchisesResp.json(),
            playersResp.json(),
            scheduleResp.json(),
          ]);

          const totalFranchises = franchises?.totals?.all ?? null;
          const totalNBA = franchises?.totals?.nba ?? null;
          const snapshotYear = franchises?.currentYear ?? null;
          const longestEraStart = franchises?.earliestSeason ?? null;

          if (typeof totalFranchises === 'number') {
            document.getElementById('stat-franchises').textContent = totalFranchises.toLocaleString();
          }
          if (typeof totalNBA === 'number') {
            document.getElementById('stat-nba').textContent = totalNBA.toLocaleString();
          }
          if (snapshotYear) {
            document.getElementById('stat-vintage').textContent = snapshotYear;
          }
          if (longestEraStart) {
            const eraLabel = snapshotYear ? `${longestEraStart} → ${snapshotYear}` : `${longestEraStart} → present`;
            document.getElementById('stat-era').textContent = eraLabel;
          }

          const countries = players?.totals?.countriesRepresented ?? null;
          if (countries) {
            document.getElementById('stat-countries').textContent = countries.toLocaleString();
          }

          const avgHeight = players?.totals?.averageHeightInches ?? null;
          const avgWeight = players?.totals?.averageWeightPounds ?? null;
          if (avgHeight) {
            document.getElementById('stat-height').textContent = `${Math.round(avgHeight)}"`; 
          }
          if (avgWeight) {
            document.getElementById('stat-weight').textContent = `${Math.round(avgWeight)} lbs`;
          }

          const totalGames = schedule?.totals?.games ?? null;
          if (totalGames) {
            document.getElementById('stat-games').textContent = totalGames.toLocaleString();
          }
        } catch (error) {
          console.error('Failed to load landing stats', error);
          fallback();
        }
      }

      loadLandingStats();
    </script>
  </body>
</html><|MERGE_RESOLUTION|>--- conflicted
+++ resolved
@@ -1,26 +1,5 @@
 <!DOCTYPE html>
 <html lang="en">
-<<<<<<< HEAD
-  <head>
-    <meta charset="utf-8" />
-    <meta name="viewport" content="width=device-width, initial-scale=1" />
-    <title>NBA Intelligence Hub</title>
-    <link rel="stylesheet" href="styles/landing.css" />
-  </head>
-  <body>
-    <header class="site-header">
-      <div class="inner">
-        <div class="brand">NBA Intelligence Lab</div>
-        <nav aria-label="Primary">
-          <a href="franchise-explorer.html">Franchise Explorer</a>
-          <a href="franchise-explorer.html#schedule-heading">Schedule Outlook</a>
-          <a href="franchise-explorer.html#players-heading">Player Pipeline</a>
-          <a href="franchise-explorer.html#team-heading">Team Benchmarks</a>
-        </nav>
-        <div class="cta-group">
-          <a class="cta cta-outline" href="https://github.com" rel="noreferrer" target="_blank">View repo</a>
-          <a class="cta cta-primary" href="franchise-explorer.html">Launch explorer →</a>
-=======
 <head>
   <meta charset="utf-8" />
   <meta name="viewport" content="width=device-width, initial-scale=1" />
@@ -613,6 +592,7 @@
     <p>Filter and benchmark every active franchise era from the league's rich history.</p>
     <p id="generated-note" aria-live="polite">Loading snapshot…</p>
   </header>
+
   <main>
     <section aria-labelledby="controls-heading">
       <h2 id="controls-heading">Slice the active era data</h2>
@@ -806,213 +786,9 @@
               </tbody>
             </table>
           </div>
->>>>>>> ccf98978
         </div>
       </div>
-    </header>
-
-    <main>
-      <section class="hero">
-        <div class="hero-copy">
-          <div class="hero-badges">
-            <span class="badge">Data-first experience</span>
-            <span class="badge">Season 2024-25 ready</span>
-          </div>
-          <h1>Own every era of NBA dominance with one control center.</h1>
-          <p>
-            NBA Intelligence Hub is your launchpad for franchise timelines, schedule pressure testing,
-            and global player scouting intel. Explore the data-rich dashboards that power the modern
-            basketball front office.
-          </p>
-          <div class="cta-group">
-            <a class="cta cta-primary" href="franchise-explorer.html">Dive into the data →</a>
-            <a class="cta cta-outline" href="#capabilities">Preview capabilities</a>
-          </div>
-        </div>
-
-        <div class="hero-visual" aria-hidden="true">
-          <div class="hero-chart">
-            <h2>Live franchise pulse</h2>
-            <div class="stat-stack">
-              <div class="stat">
-                <span class="label">Tracked franchises</span>
-                <span class="value" id="stat-franchises">—</span>
-              </div>
-              <div class="stat">
-                <span class="label">Active NBA teams</span>
-                <span class="value" id="stat-nba">—</span>
-              </div>
-              <div class="stat">
-                <span class="label">Snapshot vintage</span>
-                <span class="value" id="stat-vintage">—</span>
-              </div>
-            </div>
-          </div>
-        </div>
-      </section>
-
-      <div class="section-title" id="insights">
-        <h2>High-velocity intel from the lab</h2>
-        <p>
-          We synthesize league history, upcoming schedules, and player pipelines into focused modules.
-          Refresh these numbers in the explorer to reshape your scouting or storytelling workflow.
-        </p>
-      </div>
-      <section class="stat-grid" aria-labelledby="insights">
-        <article class="stat-card">
-          <h3>Countries represented</h3>
-          <div class="value" id="stat-countries">—</div>
-          <p>Global talent spanning continents with fresh scouting notes baked in.</p>
-        </article>
-        <article class="stat-card">
-          <h3>Average player size</h3>
-          <div class="value"><span id="stat-height">—</span> / <span id="stat-weight">—</span></div>
-          <p>Build the prototype roster by blending height, wingspan, and positional agility.</p>
-        </article>
-        <article class="stat-card">
-          <h3>Season 2024-25 workload</h3>
-          <div class="value" id="stat-games">—</div>
-          <p>Follow the grind—preseason to postseason—before tip-off even arrives.</p>
-        </article>
-        <article class="stat-card">
-          <h3>Longest-running era</h3>
-          <div class="value" id="stat-era">—</div>
-          <p>Zoom into the dynasties redefining basketball longevity and innovation.</p>
-        </article>
-      </section>
-
-      <section class="section-title" id="capabilities">
-        <h2>Built for storytellers, analysts, and diehard fans</h2>
-        <p>
-          Each module is tuned for clarity—slicing timeframes, benchmarking elite teams, and
-          spotlighting signature performances across eras.
-        </p>
-      </section>
-      <section class="features">
-        <article class="feature-card">
-          <span class="tag">Franchises</span>
-          <h3>Slice 100+ years of team history</h3>
-          <p>
-            Filter by league, era, or market to discover expansion waves and dynastic cores. Export
-            clean tables for your next research thread.
-          </p>
-        </article>
-        <article class="feature-card">
-          <span class="tag">Schedule</span>
-          <h3>Stress-test travel and rest windows</h3>
-          <p>
-            Compare monthly workloads, rest distributions, and back-to-back gauntlets before they shape
-            the standings.
-          </p>
-        </article>
-        <article class="feature-card">
-          <span class="tag">Players</span>
-          <h3>Map the global talent supply</h3>
-          <p>
-            Track international pipelines, positional depth, and draft pathways to build smarter boards
-            and scouting decks.
-          </p>
-        </article>
-      </section>
-
-      <section class="preview-section" aria-label="Preview panels">
-        <div class="preview-grid">
-          <article class="preview-card">
-            <div class="bg-icon">🏙️</div>
-            <h3>Franchise Explorer</h3>
-            <p>Navigate every active era with filters and charts designed for storytelling velocity.</p>
-            <a class="cta-inline" href="franchise-explorer.html">Open the explorer →</a>
-          </article>
-          <article class="preview-card">
-            <div class="bg-icon">🗓️</div>
-            <h3>Schedule Outlook</h3>
-            <p>Quantify month-by-month workloads and travel strain for the 2024-25 campaign.</p>
-            <a class="cta-inline" href="franchise-explorer.html#schedule-heading">View schedule intel →</a>
-          </article>
-          <article class="preview-card">
-            <div class="bg-icon">🌍</div>
-            <h3>Player Pipeline</h3>
-            <p>Surface the countries, colleges, and prototypes fueling tomorrow's rosters.</p>
-            <a class="cta-inline" href="franchise-explorer.html#players-heading">Explore player data →</a>
-          </article>
-        </div>
-      </section>
-    </main>
-
-    <footer>
-      Built for the modern NBA storyteller. Data snapshots refresh via repository scripts and will
-      expand as new modules ship.
-    </footer>
-
-    <script>
-      async function loadLandingStats() {
-        const fallback = () => {
-          const placeholders = ['stat-franchises', 'stat-nba', 'stat-vintage', 'stat-era', 'stat-countries', 'stat-height', 'stat-weight', 'stat-games'];
-          for (const id of placeholders) {
-            const el = document.getElementById(id);
-            if (el && el.textContent.trim() === '—') {
-              el.textContent = 'N/A';
-            }
-          }
-        };
-
-        try {
-          const [franchisesResp, playersResp, scheduleResp] = await Promise.all([
-            fetch('data/active_franchises.json'),
-            fetch('data/players_overview.json'),
-            fetch('data/season_24_25_schedule.json'),
-          ]);
-
-          const [franchises, players, schedule] = await Promise.all([
-            franchisesResp.json(),
-            playersResp.json(),
-            scheduleResp.json(),
-          ]);
-
-          const totalFranchises = franchises?.totals?.all ?? null;
-          const totalNBA = franchises?.totals?.nba ?? null;
-          const snapshotYear = franchises?.currentYear ?? null;
-          const longestEraStart = franchises?.earliestSeason ?? null;
-
-          if (typeof totalFranchises === 'number') {
-            document.getElementById('stat-franchises').textContent = totalFranchises.toLocaleString();
-          }
-          if (typeof totalNBA === 'number') {
-            document.getElementById('stat-nba').textContent = totalNBA.toLocaleString();
-          }
-          if (snapshotYear) {
-            document.getElementById('stat-vintage').textContent = snapshotYear;
-          }
-          if (longestEraStart) {
-            const eraLabel = snapshotYear ? `${longestEraStart} → ${snapshotYear}` : `${longestEraStart} → present`;
-            document.getElementById('stat-era').textContent = eraLabel;
-          }
-
-          const countries = players?.totals?.countriesRepresented ?? null;
-          if (countries) {
-            document.getElementById('stat-countries').textContent = countries.toLocaleString();
-          }
-
-          const avgHeight = players?.totals?.averageHeightInches ?? null;
-          const avgWeight = players?.totals?.averageWeightPounds ?? null;
-          if (avgHeight) {
-            document.getElementById('stat-height').textContent = `${Math.round(avgHeight)}"`; 
-          }
-          if (avgWeight) {
-            document.getElementById('stat-weight').textContent = `${Math.round(avgWeight)} lbs`;
-          }
-
-          const totalGames = schedule?.totals?.games ?? null;
-          if (totalGames) {
-            document.getElementById('stat-games').textContent = totalGames.toLocaleString();
-          }
-        } catch (error) {
-          console.error('Failed to load landing stats', error);
-          fallback();
-        }
-      }
-
-      loadLandingStats();
-    </script>
-  </body>
+    </section>
+  </main>
+</body>
 </html>