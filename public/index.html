--- conflicted
+++ resolved
@@ -1210,7 +1210,6 @@
         const maxHeight = snapshot.heightSummary?.maxHeightInches;
         dom.playersHeightNote.textContent = `Covers ${formatNumber(totalPlayers)} players with listed heights from ${formatFeetAndInches(minHeight)} to ${formatFeetAndInches(maxHeight)}.`;
 
-<<<<<<< HEAD
         if (!chartAvailable()) {
           if (!dom.playersHeightNote.textContent.includes('Chart.js')) {
             dom.playersHeightNote.textContent += ' Chart visualization unavailable—Chart.js did not load.';
@@ -1218,8 +1217,6 @@
           return;
         }
 
-=======
->>>>>>> 9d318a2d
         if (!playersHeightChart) {
           playersHeightChart = new Chart(dom.playersHeightCanvas, {
             type: 'bar',
@@ -1346,15 +1343,12 @@
       } else {
         const labels = gamesByDecade.map((entry) => entry.decade);
         const values = gamesByDecade.map((entry) => entry.games ?? 0);
-<<<<<<< HEAD
         if (!chartAvailable()) {
           if (!dom.gamesNote.textContent.includes('Chart.js')) {
             dom.gamesNote.textContent += ' Chart visualization unavailable—Chart.js did not load.';
           }
           return;
         }
-=======
->>>>>>> 9d318a2d
         if (!gamesDecadeChart) {
           gamesDecadeChart = new Chart(dom.gamesDecadeCanvas, {
             type: 'line',
@@ -1659,13 +1653,7 @@
 
     async function loadPlayersOverview() {
       try {
-<<<<<<< HEAD
         state.playersOverview = await fetchJson('data/players_overview.json', 'players overview snapshot');
-=======
-        const response = await fetch('data/players_overview.json', { cache: 'no-store' });
-        if (!response.ok) throw new Error('Failed to load players overview snapshot');
-        state.playersOverview = await response.json();
->>>>>>> 9d318a2d
         renderPlayersOverview();
       } catch (error) {
         console.error(error);
@@ -1685,13 +1673,7 @@
 
     async function loadHistoricGames() {
       try {
-<<<<<<< HEAD
         state.historicGames = await fetchJson('data/historic_games.json', 'historical game snapshot');
-=======
-        const response = await fetch('data/historic_games.json', { cache: 'no-store' });
-        if (!response.ok) throw new Error('Failed to load historical game snapshot');
-        state.historicGames = await response.json();
->>>>>>> 9d318a2d
         renderHistoricGames();
       } catch (error) {
         console.error(error);
@@ -1710,13 +1692,7 @@
 
     async function loadTeamPerformance() {
       try {
-<<<<<<< HEAD
         state.teamPerformance = await fetchJson('data/team_performance.json', 'team performance snapshot');
-=======
-        const response = await fetch('data/team_performance.json', { cache: 'no-store' });
-        if (!response.ok) throw new Error('Failed to load team performance snapshot');
-        state.teamPerformance = await response.json();
->>>>>>> 9d318a2d
         renderTeamPerformance();
       } catch (error) {
         console.error(error);
@@ -1731,13 +1707,7 @@
 
     async function loadPlayerLeaders() {
       try {
-<<<<<<< HEAD
         state.playerLeaders = await fetchJson('data/player_leaders.json', 'player leaders snapshot');
-=======
-        const response = await fetch('data/player_leaders.json', { cache: 'no-store' });
-        if (!response.ok) throw new Error('Failed to load player leaders snapshot');
-        state.playerLeaders = await response.json();
->>>>>>> 9d318a2d
         renderPlayerLeaders();
       } catch (error) {
         console.error(error);
@@ -1767,4 +1737,4 @@
     loadPlayerLeaders();
   </script>
 </body>
-</html>+</html>
