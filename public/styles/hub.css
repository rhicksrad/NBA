--- conflicted
+++ resolved
@@ -24,9 +24,7 @@
   color: var(--text-strong);
 }
 
-* {
-  box-sizing: border-box;
-}
+* { box-sizing: border-box; }
 
 body {
   margin: 0;
@@ -39,1733 +37,572 @@
   flex-direction: column;
 }
 
-a {
-  color: var(--royal);
-}
-
-a:hover,
-a:focus {
-  color: var(--sky);
-}
-
-.site-frame {
-  width: min(100%, var(--content-max));
-  margin-inline: auto;
-}
-
-.site-header {
-  margin-top: 1.75rem;
-  margin-bottom: 2rem;
-}
+a { color: var(--royal); }
+a:hover, a:focus { color: var(--sky); }
+
+.site-frame { width: min(100%, var(--content-max)); margin-inline: auto; }
+.site-header { margin-top: 1.75rem; margin-bottom: 2rem; }
 
 .hub-nav {
-  display: flex;
-  align-items: center;
-  justify-content: space-between;
-  gap: 1rem;
-  flex-wrap: wrap;
-  padding: 0.9rem 1.2rem;
-  border-radius: var(--radius-lg);
+  display: flex; align-items: center; justify-content: space-between; gap: 1rem; flex-wrap: wrap;
+  padding: 0.9rem 1.2rem; border-radius: var(--radius-lg);
   background: color-mix(in srgb, rgba(255, 255, 255, 0.82) 70%, rgba(242, 246, 255, 0.9) 30%);
-  border: 1px solid var(--border);
-  box-shadow: var(--shadow-soft);
+  border: 1px solid var(--border); box-shadow: var(--shadow-soft);
 }
 
 .brand {
-  font-weight: 800;
-  font-size: 1.05rem;
-  letter-spacing: 0.06em;
-  text-transform: uppercase;
-  color: var(--navy);
-  text-decoration: none;
-  display: inline-flex;
-  align-items: center;
-  gap: 0.4rem;
-}
-
+  font-weight: 800; font-size: 1.05rem; letter-spacing: 0.06em; text-transform: uppercase;
+  color: var(--navy); text-decoration: none; display: inline-flex; align-items: center; gap: 0.4rem;
+}
 .brand span {
-  display: inline-flex;
-  width: 32px;
-  height: 32px;
-  border-radius: 9px;
-  align-items: center;
-  justify-content: center;
-  color: #fff;
-  background: linear-gradient(135deg, var(--royal), var(--red));
-  font-size: 0.85rem;
-  font-weight: 700;
-}
-
-.nav-links {
-  display: flex;
-  align-items: center;
-  flex-wrap: wrap;
-  gap: 0.5rem;
-}
-
+  display: inline-flex; width: 32px; height: 32px; border-radius: 9px; align-items: center; justify-content: center;
+  color: #fff; background: linear-gradient(135deg, var(--royal), var(--red)); font-size: 0.85rem; font-weight: 700;
+}
+
+.nav-links { display: flex; align-items: center; flex-wrap: wrap; gap: 0.5rem; }
 .nav-links a {
-  display: inline-flex;
-  align-items: center;
-  justify-content: center;
-  padding: 0.45rem 0.9rem;
-  border-radius: 999px;
-  font-size: 0.85rem;
-  font-weight: 600;
-  letter-spacing: 0.06em;
-  text-transform: uppercase;
-  text-decoration: none;
-  color: var(--text-strong);
-  background: var(--surface-alt);
+  display: inline-flex; align-items: center; justify-content: center; padding: 0.45rem 0.9rem; border-radius: 999px;
+  font-size: 0.85rem; font-weight: 600; letter-spacing: 0.06em; text-transform: uppercase; text-decoration: none;
+  color: var(--text-strong); background: var(--surface-alt);
   border: 1px solid color-mix(in srgb, var(--royal) 16%, transparent);
   transition: transform 0.18s ease, box-shadow 0.18s ease, background 0.18s ease;
 }
-
-.nav-links a:hover,
-.nav-links a:focus-visible {
-  transform: translateY(-1px);
-  box-shadow: 0 10px 18px rgba(17, 86, 214, 0.24);
-  outline: none;
-  background: linear-gradient(135deg, rgba(17, 86, 214, 0.85), rgba(31, 123, 255, 0.75));
-  color: #fff;
-}
-
+.nav-links a:hover, .nav-links a:focus-visible {
+  transform: translateY(-1px); box-shadow: 0 10px 18px rgba(17, 86, 214, 0.24);
+  outline: none; background: linear-gradient(135deg, rgba(17, 86, 214, 0.85), rgba(31, 123, 255, 0.75)); color: #fff;
+}
 .nav-links a.active {
   background: linear-gradient(135deg, rgba(17, 86, 214, 0.9), rgba(239, 61, 91, 0.8));
-  color: #fff;
-  border-color: transparent;
-  box-shadow: 0 12px 22px rgba(17, 86, 214, 0.35);
-}
-
-.hero {
-  text-align: center;
-  padding: 3rem 0 2.5rem;
-}
-
+  color: #fff; border-color: transparent; box-shadow: 0 12px 22px rgba(17, 86, 214, 0.35);
+}
+
+.hero { text-align: center; padding: 3rem 0 2.5rem; }
 .eyebrow {
-  display: inline-flex;
-  align-items: center;
-  gap: 0.4rem;
-  padding: 0.35rem 0.75rem;
-  font-size: 0.8rem;
-  letter-spacing: 0.12em;
-  text-transform: uppercase;
-  font-weight: 700;
-  border-radius: 999px;
-  background: linear-gradient(135deg, rgba(17, 86, 214, 0.9), rgba(239, 61, 91, 0.88));
-  color: #fff;
-  box-shadow: var(--shadow-soft);
-}
-
-.hero h1 {
-  font-size: clamp(2.3rem, 5vw, 3.3rem);
-  margin: 1rem 0 0.75rem;
-  font-weight: 800;
-  letter-spacing: -0.01em;
-}
-
-.hero p {
-  margin: 0.35rem auto 0;
-  color: var(--text-subtle);
-  max-width: 640px;
-  font-size: clamp(1.02rem, 2.4vw, 1.18rem);
-}
-
-.cta-group {
-  margin-top: 1.8rem;
-  display: flex;
-  justify-content: center;
-  flex-wrap: wrap;
-  gap: 0.75rem;
-}
-
+  display: inline-flex; align-items: center; gap: 0.4rem; padding: 0.35rem 0.75rem; font-size: 0.8rem;
+  letter-spacing: 0.12em; text-transform: uppercase; font-weight: 700; border-radius: 999px;
+  background: linear-gradient(135deg, rgba(17, 86, 214, 0.9), rgba(239, 61, 91, 0.88)); color: #fff; box-shadow: var(--shadow-soft);
+}
+.hero h1 { font-size: clamp(2.3rem, 5vw, 3.3rem); margin: 1rem 0 0.75rem; font-weight: 800; letter-spacing: -0.01em; }
+.hero p { margin: 0.35rem auto 0; color: var(--text-subtle); max-width: 640px; font-size: clamp(1.02rem, 2.4vw, 1.18rem); }
+
+.cta-group { margin-top: 1.8rem; display: flex; justify-content: center; flex-wrap: wrap; gap: 0.75rem; }
 .cta {
-  display: inline-flex;
-  align-items: center;
-  justify-content: center;
-  gap: 0.4rem;
-  padding: 0.75rem 1.4rem;
-  border-radius: 999px;
-  font-weight: 700;
-  letter-spacing: 0.05em;
-  text-transform: uppercase;
-  text-decoration: none;
+  display: inline-flex; align-items: center; justify-content: center; gap: 0.4rem; padding: 0.75rem 1.4rem;
+  border-radius: 999px; font-weight: 700; letter-spacing: 0.05em; text-transform: uppercase; text-decoration: none;
   transition: transform 0.18s ease, box-shadow 0.18s ease, background 0.18s ease, color 0.18s ease;
 }
-
-.cta--primary {
-  background: linear-gradient(135deg, rgba(17, 86, 214, 0.92), rgba(239, 61, 91, 0.88));
-  color: #fff;
-  box-shadow: 0 16px 28px rgba(17, 86, 214, 0.32);
-}
-
-.cta--primary:hover,
-.cta--primary:focus-visible {
-  transform: translateY(-1px);
-  box-shadow: 0 20px 32px rgba(17, 86, 214, 0.36);
-  color: #fff;
-}
-
-.cta--ghost {
-  border: 2px solid color-mix(in srgb, var(--royal) 45%, transparent);
-  color: var(--royal);
-  background: rgba(255, 255, 255, 0.92);
-}
-
-.cta--ghost:hover,
-.cta--ghost:focus-visible {
-  border-color: var(--royal);
-  transform: translateY(-1px);
-  box-shadow: 0 12px 24px rgba(17, 86, 214, 0.22);
-}
-
-.cta--inline {
-  margin-top: 1.5rem;
-  font-size: 0.85rem;
-  letter-spacing: 0.08em;
-  text-transform: uppercase;
-}
+.cta--primary { background: linear-gradient(135deg, rgba(17, 86, 214, 0.92), rgba(239, 61, 91, 0.88)); color: #fff; box-shadow: 0 16px 28px rgba(17, 86, 214, 0.32); }
+.cta--primary:hover, .cta--primary:focus-visible { transform: translateY(-1px); box-shadow: 0 20px 32px rgba(17, 86, 214, 0.36); color: #fff; }
+.cta--ghost { border: 2px solid color-mix(in srgb, var(--royal) 45%, transparent); color: var(--royal); background: rgba(255, 255, 255, 0.92); }
+.cta--ghost:hover, .cta--ghost:focus-visible { border-color: var(--royal); transform: translateY(-1px); box-shadow: 0 12px 24px rgba(17, 86, 214, 0.22); }
+.cta--inline { margin-top: 1.5rem; font-size: 0.85rem; letter-spacing: 0.08em; text-transform: uppercase; }
 
 .hero-metrics {
-  display: grid;
-  grid-template-columns: repeat(auto-fit, minmax(200px, 1fr));
-  gap: 1rem;
-  margin: 2.2rem auto 0;
-  padding: 1.2rem;
+  display: grid; grid-template-columns: repeat(auto-fit, minmax(200px, 1fr)); gap: 1rem; margin: 2.2rem auto 0; padding: 1.2rem;
   border-radius: var(--radius-lg);
   background: color-mix(in srgb, rgba(255, 255, 255, 0.92) 60%, rgba(242, 246, 255, 0.84) 40%);
-  border: 1px solid color-mix(in srgb, var(--border) 70%, transparent);
-  box-shadow: inset 0 1px 0 rgba(255, 255, 255, 0.6);
+  border: 1px solid color-mix(in srgb, var(--border) 70%, transparent); box-shadow: inset 0 1px 0 rgba(255, 255, 255, 0.6);
   max-width: 840px;
 }
-
-.hero-metrics__item {
-  display: grid;
-  gap: 0.4rem;
-}
-
+.hero-metrics__item { display: grid; gap: 0.4rem; }
 .hero-metrics dt {
-  margin: 0;
-  font-size: 0.85rem;
-  letter-spacing: 0.1em;
-  text-transform: uppercase;
-  color: rgba(17, 86, 214, 0.85);
-  font-weight: 700;
-}
-
-.hero-metrics dd {
-  margin: 0;
-  font-size: 0.92rem;
-  color: var(--text-subtle);
-}
-
-main {
-  display: grid;
-  gap: 2.25rem;
-}
+  margin: 0; font-size: 0.85rem; letter-spacing: 0.1em; text-transform: uppercase; color: rgba(17, 86, 214, 0.85); font-weight: 700;
+}
+.hero-metrics dd { margin: 0; font-size: 0.92rem; color: var(--text-subtle); }
+
+main { display: grid; gap: 2.25rem; }
 
 section {
-  background: var(--surface);
-  border-radius: var(--radius-lg);
-  padding: 1.75rem clamp(1.5rem, 4vw, 2.5rem);
-  box-shadow: var(--shadow-soft);
-  border: 1px solid var(--border);
-}
-
-section h2 {
-  margin-top: 0;
-  font-size: clamp(1.35rem, 3vw, 1.8rem);
-  letter-spacing: 0.01em;
-  color: var(--navy);
-}
-
-.lead {
-  font-size: clamp(1.05rem, 2.4vw, 1.25rem);
-  color: var(--text-subtle);
-}
+  background: var(--surface); border-radius: var(--radius-lg);
+  padding: 1.75rem clamp(1.5rem, 4vw, 2.5rem); box-shadow: var(--shadow-soft); border: 1px solid var(--border);
+}
+section h2 { margin-top: 0; font-size: clamp(1.35rem, 3vw, 1.8rem); letter-spacing: 0.01em; color: var(--navy); }
+.lead { font-size: clamp(1.05rem, 2.4vw, 1.25rem); color: var(--text-subtle); }
 
 .section-heading {
-  display: flex;
-  flex-wrap: wrap;
-  align-items: flex-start;
-  justify-content: space-between;
-  gap: 1.25rem;
-  margin-bottom: 1.5rem;
-}
-
-.section-heading__actions {
-  display: inline-flex;
-  flex-wrap: wrap;
-  align-items: center;
-  gap: 0.6rem;
-}
-
-.section-heading__actions--ghost {
-  justify-content: flex-end;
-}
+  display: flex; flex-wrap: wrap; align-items: flex-start; justify-content: space-between; gap: 1.25rem; margin-bottom: 1.5rem;
+}
+.section-heading__actions { display: inline-flex; flex-wrap: wrap; align-items: center; gap: 0.6rem; }
+.section-heading__actions--ghost { justify-content: flex-end; }
 
 .chip {
-  display: inline-flex;
-  align-items: center;
-  gap: 0.35rem;
-  padding: 0.4rem 0.85rem;
-  border-radius: 999px;
-  font-size: 0.75rem;
-  font-weight: 700;
-  letter-spacing: 0.08em;
-  text-transform: uppercase;
-  color: var(--royal);
+  display: inline-flex; align-items: center; gap: 0.35rem; padding: 0.4rem 0.85rem; border-radius: 999px; font-size: 0.75rem;
+  font-weight: 700; letter-spacing: 0.08em; text-transform: uppercase; color: var(--royal);
   background: color-mix(in srgb, rgba(17, 86, 214, 0.15) 65%, rgba(255, 255, 255, 0.9) 35%);
   border: 1px solid color-mix(in srgb, var(--royal) 18%, transparent);
 }
-
-.chip--accent {
-  color: #fff;
-  background: linear-gradient(135deg, rgba(17, 86, 214, 0.92), rgba(239, 61, 91, 0.85));
-  border-color: transparent;
-  box-shadow: 0 12px 24px rgba(17, 86, 214, 0.28);
-}
-
-.chip--ghost {
-  color: var(--text-strong);
-  background: color-mix(in srgb, var(--surface-alt) 70%, rgba(17, 86, 214, 0.08) 30%);
-  border-color: color-mix(in srgb, var(--border) 75%, transparent);
-}
-
-.team-overview,
-.team-analytics {
-  display: grid;
-  gap: 1.75rem;
-}
-
+.chip--accent { color: #fff; background: linear-gradient(135deg, rgba(17, 86, 214, 0.92), rgba(239, 61, 91, 0.85)); border-color: transparent; box-shadow: 0 12px 24px rgba(17, 86, 214, 0.28); }
+.chip--ghost { color: var(--text-strong); background: color-mix(in srgb, var(--surface-alt) 70%, rgba(17, 86, 214, 0.08) 30%); border-color: color-mix(in srgb, var(--border) 75%, transparent); }
+
+.team-overview, .team-analytics { display: grid; gap: 1.75rem; }
 .team-overview__body {
-  display: grid;
-  gap: 2rem;
-  grid-template-columns: minmax(260px, 0.95fr) minmax(320px, 1.05fr);
-  align-items: stretch;
-}
-
+  display: grid; gap: 2rem; grid-template-columns: minmax(260px, 0.95fr) minmax(320px, 1.05fr); align-items: stretch;
+}
 .team-overview__summary {
-  display: grid;
-  gap: 1rem;
-  padding: 1.6rem;
-  border-radius: var(--radius-md);
+  display: grid; gap: 1rem; padding: 1.6rem; border-radius: var(--radius-md);
   border: 1px solid color-mix(in srgb, var(--border) 75%, transparent);
   background: color-mix(in srgb, rgba(17, 86, 214, 0.12) 45%, rgba(255, 255, 255, 0.85) 55%);
   box-shadow: inset 0 1px 0 rgba(255, 255, 255, 0.7);
 }
-
-.team-overview__summary h3 {
-  margin: 0;
-  font-size: 1.15rem;
-  color: var(--navy);
-}
-
-.checklist {
-  list-style: none;
-  margin: 0;
-  padding: 0;
-  display: grid;
-  gap: 0.6rem;
-}
-
-.checklist li {
-  display: flex;
-  gap: 0.55rem;
-  align-items: flex-start;
-  font-weight: 600;
-  color: var(--text-strong);
-}
-
+.team-overview__summary h3 { margin: 0; font-size: 1.15rem; color: var(--navy); }
+
+.checklist { list-style: none; margin: 0; padding: 0; display: grid; gap: 0.6rem; }
+.checklist li { display: flex; gap: 0.55rem; align-items: flex-start; font-weight: 600; color: var(--text-strong); }
 .checklist li::before {
-  content: '\2713';
-  flex: 0 0 auto;
-  display: inline-flex;
-  width: 1.25rem;
-  height: 1.25rem;
-  align-items: center;
-  justify-content: center;
-  border-radius: 50%;
-  background: linear-gradient(135deg, rgba(17, 86, 214, 0.9), rgba(31, 123, 255, 0.85));
-  color: #fff;
-  font-size: 0.85rem;
-  margin-top: 0.1rem;
-}
-
-.team-overview__panels {
-  display: grid;
-  gap: 1.5rem;
-}
-
-.team-kpi-grid {
-  display: grid;
-  gap: 1rem;
-  grid-template-columns: repeat(auto-fit, minmax(180px, 1fr));
-}
+  content: '\2713'; flex: 0 0 auto; display: inline-flex; width: 1.25rem; height: 1.25rem; align-items: center; justify-content: center; border-radius: 50%;
+  background: linear-gradient(135deg, rgba(17, 86, 214, 0.9), rgba(31, 123, 255, 0.85)); color: #fff; font-size: 0.85rem; margin-top: 0.1rem;
+}
+
+.team-overview__panels { display: grid; gap: 1.5rem; }
+.team-kpi-grid { display: grid; gap: 1rem; grid-template-columns: repeat(auto-fit, minmax(180px, 1fr)); }
 
 .metric-card {
-  position: relative;
-  overflow: hidden;
-  padding: 1.2rem 1.25rem;
-  border-radius: var(--radius-md);
+  position: relative; overflow: hidden; padding: 1.2rem 1.25rem; border-radius: var(--radius-md);
   border: 1px solid color-mix(in srgb, var(--border) 72%, transparent);
   background:
     linear-gradient(160deg, rgba(17, 86, 214, 0.18), rgba(244, 181, 63, 0.12)),
     color-mix(in srgb, var(--surface-alt) 70%, rgba(255, 255, 255, 0.9) 30%);
-  display: grid;
-  gap: 0.55rem;
-  box-shadow: 0 14px 24px rgba(11, 37, 69, 0.14);
-}
-
+  display: grid; gap: 0.55rem; box-shadow: 0 14px 24px rgba(11, 37, 69, 0.14);
+}
 .metric-card::after {
-  content: '';
-  position: absolute;
-  inset: auto -20% -40% 40%;
-  height: 120px;
-  background: radial-gradient(circle at center, rgba(255, 255, 255, 0.55), transparent 65%);
-  opacity: 0.8;
-}
-
+  content: ''; position: absolute; inset: auto -20% -40% 40%; height: 120px;
+  background: radial-gradient(circle at center, rgba(255, 255, 255, 0.55), transparent 65%); opacity: 0.8;
+}
 .metric-card__head {
-  display: flex;
-  justify-content: space-between;
-  align-items: center;
-  gap: 0.5rem;
-  font-size: 0.78rem;
-  text-transform: uppercase;
-  letter-spacing: 0.12em;
-  font-weight: 700;
-}
-
-.metric-card__label {
-  color: var(--navy);
-}
-
+  display: flex; justify-content: space-between; align-items: center; gap: 0.5rem;
+  font-size: 0.78rem; text-transform: uppercase; letter-spacing: 0.12em; font-weight: 700;
+}
+.metric-card__label { color: var(--navy); }
 .metric-card__pill {
-  padding: 0.15rem 0.55rem;
-  border-radius: 999px;
-  background: rgba(255, 255, 255, 0.55);
-  border: 1px solid color-mix(in srgb, var(--royal) 30%, transparent);
-  color: var(--royal);
-}
-
-.metric-card__value {
-  margin: 0;
-  font-size: clamp(1.7rem, 4vw, 2.1rem);
-  font-weight: 800;
-  letter-spacing: -0.02em;
-  color: var(--navy);
-}
-
-.metric-card__hint {
-  margin: 0;
-  font-size: 0.92rem;
-  color: var(--text-subtle);
-}
-
-.team-overview__viz .viz-canvas {
-  min-height: 280px;
-}
+  padding: 0.15rem 0.55rem; border-radius: 999px; background: rgba(255, 255, 255, 0.55);
+  border: 1px solid color-mix(in srgb, var(--royal) 30%, transparent); color: var(--royal);
+}
+.metric-card__value { margin: 0; font-size: clamp(1.7rem, 4vw, 2.1rem); font-weight: 800; letter-spacing: -0.02em; color: var(--navy); }
+.metric-card__hint { margin: 0; font-size: 0.92rem; color: var(--text-subtle); }
+
+.team-overview__viz .viz-canvas { min-height: 280px; }
 
 .team-analytics__grid {
-  display: grid;
-  gap: 1.75rem;
-  grid-template-columns: minmax(300px, 1.05fr) minmax(260px, 0.95fr);
-  align-items: stretch;
+  display: grid; gap: 1.75rem; grid-template-columns: minmax(300px, 1.05fr) minmax(260px, 0.95fr); align-items: stretch;
 }
 
 .stacked-panel {
-  display: grid;
-  gap: 1rem;
-  padding: 1.5rem 1.6rem;
-  border-radius: var(--radius-md);
+  display: grid; gap: 1rem; padding: 1.5rem 1.6rem; border-radius: var(--radius-md);
   border: 1px solid color-mix(in srgb, var(--border) 75%, transparent);
   background: color-mix(in srgb, rgba(244, 181, 63, 0.22) 45%, rgba(255, 255, 255, 0.85) 55%);
   box-shadow: inset 0 1px 0 rgba(255, 255, 255, 0.7);
 }
-
-.stacked-panel h3 {
-  margin: 0;
-  font-size: 1.15rem;
-  color: var(--navy);
-}
-
-.callout-grid {
-  display: grid;
-  gap: 0.85rem;
-  grid-template-columns: repeat(auto-fit, minmax(180px, 1fr));
-}
-
+.stacked-panel h3 { margin: 0; font-size: 1.15rem; color: var(--navy); }
+
+.callout-grid { display: grid; gap: 0.85rem; grid-template-columns: repeat(auto-fit, minmax(180px, 1fr)); }
 .callout-card {
-  display: grid;
-  gap: 0.45rem;
-  padding: 1rem 1.1rem;
-  border-radius: var(--radius-sm);
+  display: grid; gap: 0.45rem; padding: 1rem 1.1rem; border-radius: var(--radius-sm);
   background: color-mix(in srgb, rgba(17, 86, 214, 0.12) 50%, rgba(255, 255, 255, 0.85) 50%);
-  border: 1px solid color-mix(in srgb, var(--royal) 18%, transparent);
-  box-shadow: inset 0 1px 0 rgba(255, 255, 255, 0.6);
-}
-
-.callout-card__label {
-  font-size: 0.75rem;
-  letter-spacing: 0.12em;
-  text-transform: uppercase;
-  font-weight: 700;
-  color: var(--royal);
-}
-
-.callout-card p {
-  margin: 0;
-  color: var(--text-subtle);
-  font-size: 0.95rem;
-}
-
-.team-initiatives {
-  display: grid;
-  gap: 1rem;
-}
-
-.team-initiatives h3 {
-  margin: 0;
-  font-size: 1.1rem;
-  color: var(--navy);
-}
+  border: 1px solid color-mix(in srgb, var(--royal) 18%, transparent); box-shadow: inset 0 1px 0 rgba(255, 255, 255, 0.6);
+}
+.callout-card__label { font-size: 0.75rem; letter-spacing: 0.12em; text-transform: uppercase; font-weight: 700; color: var(--royal); }
+.callout-card p { margin: 0; color: var(--text-subtle); font-size: 0.95rem; }
+
+.team-initiatives { display: grid; gap: 1rem; }
+.team-initiatives h3 { margin: 0; font-size: 1.1rem; color: var(--navy); }
 
 .summary-cards {
-  display: grid;
-  gap: 1.1rem;
-  grid-template-columns: repeat(auto-fit, minmax(220px, 1fr));
-  margin-top: 1.5rem;
-}
+  display: grid; gap: 1.1rem; grid-template-columns: repeat(auto-fit, minmax(220px, 1fr)); margin-top: 1.5rem;
+}
+.summary-cards--compact { margin-top: 1.25rem; }
 
 .summary-card {
-  position: relative;
-  background: var(--surface-alt);
-  padding: 1.4rem 1.3rem;
-  border-radius: var(--radius-md);
-  border: 1px solid color-mix(in srgb, var(--border) 80%, transparent);
-  display: grid;
-  gap: 0.6rem;
-}
-
-.summary-card strong {
-  font-size: 1rem;
-  letter-spacing: 0.02em;
-  color: var(--navy);
-}
-
-.summary-card p {
-  margin: 0;
-  font-size: 0.92rem;
-  color: var(--text-subtle);
-}
-
-.summary-card a {
-  font-weight: 600;
-  text-decoration: none;
-  color: var(--royal);
-}
-
-.summary-card a:hover,
-.summary-card a:focus-visible {
-  color: var(--red);
-}
-
-.pillars {
-  display: grid;
-  gap: 1.5rem;
-}
-
-.section-header {
-  display: grid;
-  gap: 0.75rem;
-  text-align: left;
-}
-
-.pillars-grid {
-  display: grid;
-  grid-template-columns: repeat(auto-fit, minmax(240px, 1fr));
-  gap: 1.1rem;
-}
+  position: relative; background: var(--surface-alt); padding: 1.4rem 1.3rem; border-radius: var(--radius-md);
+  border: 1px solid color-mix(in srgb, var(--border) 80%, transparent); display: grid; gap: 0.6rem;
+}
+.summary-card strong { font-size: 1rem; letter-spacing: 0.02em; color: var(--navy); }
+.summary-card p { margin: 0; font-size: 0.92rem; color: var(--text-subtle); }
+.summary-card a { font-weight: 600; text-decoration: none; color: var(--royal); }
+.summary-card a:hover, .summary-card a:focus-visible { color: var(--red); }
+
+.pillars { display: grid; gap: 1.5rem; }
+.section-header { display: grid; gap: 0.75rem; text-align: left; }
+.pillars-grid { display: grid; grid-template-columns: repeat(auto-fit, minmax(240px, 1fr)); gap: 1.1rem; }
 
 .pillar-card {
-  display: grid;
-  gap: 0.75rem;
-  padding: 1.35rem 1.4rem;
-  border-radius: var(--radius-md);
+  display: grid; gap: 0.75rem; padding: 1.35rem 1.4rem; border-radius: var(--radius-md);
   background: color-mix(in srgb, rgba(17, 86, 214, 0.08) 50%, rgba(255, 255, 255, 0.92) 50%);
-  border: 1px solid color-mix(in srgb, var(--royal) 12%, transparent);
-  box-shadow: inset 0 1px 0 rgba(255, 255, 255, 0.6);
-}
-
-.pillar-card h3 {
-  margin: 0;
-  font-size: 1.1rem;
-  color: var(--navy);
-}
-
-.pillar-card p {
-  margin: 0;
-  font-size: 0.96rem;
-  color: var(--text-subtle);
-}
-
-.pillar-list {
-  margin: 0;
-  padding-left: 1.1rem;
-  display: grid;
-  gap: 0.35rem;
-  color: var(--text-strong);
-  font-size: 0.9rem;
-}
+  border: 1px solid color-mix(in srgb, var(--royal) 12%, transparent); box-shadow: inset 0 1px 0 rgba(255, 255, 255, 0.6);
+}
+.pillar-card h3 { margin: 0; font-size: 1.1rem; color: var(--navy); }
+.pillar-card p { margin: 0; font-size: 0.96rem; color: var(--text-subtle); }
+
+.pillar-list { margin: 0; padding-left: 1.1rem; display: grid; gap: 0.35rem; color: var(--text-strong); font-size: 0.9rem; }
 
 .insight-preview {
-  display: grid;
-  gap: 1.6rem;
-  grid-template-columns: minmax(260px, 1fr) minmax(220px, 0.9fr);
-  align-items: start;
-}
-
-.insight-preview__content {
-  display: grid;
-  gap: 1rem;
-}
-
-.insight-steps {
-  margin: 0;
-  padding-left: 1.2rem;
-  display: grid;
-  gap: 0.65rem;
-  color: var(--text-strong);
-}
-
-.insight-steps strong {
-  display: block;
-  font-size: 0.95rem;
-  letter-spacing: 0.02em;
-}
+  display: grid; gap: 1.6rem; grid-template-columns: minmax(260px, 1fr) minmax(220px, 0.9fr); align-items: start;
+}
+.insight-preview__content { display: grid; gap: 1rem; }
+
+.insight-steps { margin: 0; padding-left: 1.2rem; display: grid; gap: 0.65rem; color: var(--text-strong); }
+.insight-steps strong { display: block; font-size: 0.95rem; letter-spacing: 0.02em; }
 
 .insight-preview__panel {
-  padding: 1.4rem 1.5rem;
-  border-radius: var(--radius-md);
+  padding: 1.4rem 1.5rem; border-radius: var(--radius-md);
   background: color-mix(in srgb, rgba(17, 86, 214, 0.08) 40%, rgba(244, 181, 63, 0.1) 60%);
-  border: 1px solid color-mix(in srgb, var(--royal) 10%, transparent);
-  display: grid;
-  gap: 0.75rem;
-}
-
-.coverage-list {
-  margin: 0;
-  padding: 0;
-  display: grid;
-  gap: 0.6rem;
-  list-style: none;
-}
-
+  border: 1px solid color-mix(in srgb, var(--royal) 10%, transparent); display: grid; gap: 0.75rem;
+}
+
+.coverage-list { margin: 0; padding: 0; display: grid; gap: 0.6rem; list-style: none; }
 .coverage-list li {
-  display: flex;
-  justify-content: space-between;
-  align-items: baseline;
-  gap: 1rem;
-  font-size: 0.92rem;
-  color: var(--text-subtle);
-}
-
-.coverage-list strong {
-  font-size: 0.9rem;
-  color: var(--navy);
-}
-
-.grid-two {
-  display: grid;
-  gap: 2rem;
-  grid-template-columns: repeat(auto-fit, minmax(260px, 1fr));
-}
-
-.subsection {
-  display: grid;
-  gap: 1rem;
-}
-
-.subsection h3 {
-  margin: 0;
-  font-size: 1.1rem;
-  color: var(--navy);
-}
-
-.badge-list {
-  display: flex;
-  flex-wrap: wrap;
-  gap: 0.6rem;
-}
-
-.badge-list--compact {
-  gap: 0.4rem;
-}
+  display: flex; justify-content: space-between; align-items: baseline; gap: 1rem; font-size: 0.92rem; color: var(--text-subtle);
+}
+.coverage-list strong { font-size: 0.9rem; color: var(--navy); }
+
+.grid-two { display: grid; gap: 2rem; grid-template-columns: repeat(auto-fit, minmax(260px, 1fr)); }
+
+.subsection { display: grid; gap: 1rem; }
+.subsection h3 { margin: 0; font-size: 1.1rem; color: var(--navy); }
+
+.badge-list { display: flex; flex-wrap: wrap; gap: 0.6rem; }
+.badge-list--compact { gap: 0.4rem; }
 
 .badge {
-  display: inline-flex;
-  align-items: center;
-  gap: 0.4rem;
-  padding: 0.35rem 0.75rem;
-  border-radius: 999px;
+  display: inline-flex; align-items: center; gap: 0.4rem; padding: 0.35rem 0.75rem; border-radius: 999px;
   background: color-mix(in srgb, rgba(17, 86, 214, 0.15) 60%, rgba(255, 255, 255, 0.85) 40%);
-  font-size: 0.75rem;
-  font-weight: 600;
-  letter-spacing: 0.05em;
-  text-transform: uppercase;
-  color: var(--royal);
-}
-
-.badge--muted {
-  background: color-mix(in srgb, rgba(11, 37, 69, 0.08) 60%, rgba(255, 255, 255, 0.92) 40%);
-  color: var(--text-subtle);
-}
+  font-size: 0.75rem; font-weight: 600; letter-spacing: 0.05em; text-transform: uppercase; color: var(--royal);
+}
+.badge--muted { background: color-mix(in srgb, rgba(11, 37, 69, 0.08) 60%, rgba(255, 255, 255, 0.92) 40%); color: var(--text-subtle); }
 
 .status-badge {
-  display: inline-flex;
-  align-items: center;
-  gap: 0.35rem;
-  padding: 0.25rem 0.65rem;
-  border-radius: 999px;
+  display: inline-flex; align-items: center; gap: 0.35rem; padding: 0.25rem 0.65rem; border-radius: 999px;
   background: color-mix(in srgb, rgba(17, 86, 214, 0.12) 60%, rgba(244, 181, 63, 0.12) 40%);
-  color: var(--navy);
-  font-size: 0.7rem;
-  font-weight: 700;
-  letter-spacing: 0.08em;
-  text-transform: uppercase;
-}
-
+  color: var(--navy); font-size: 0.7rem; font-weight: 700; letter-spacing: 0.08em; text-transform: uppercase;
+}
 .status-badge::before {
-  content: '';
-  width: 0.55rem;
-  height: 0.55rem;
-  border-radius: 50%;
-  background: var(--royal);
+  content: ''; width: 0.55rem; height: 0.55rem; border-radius: 50%; background: var(--royal);
   box-shadow: 0 0 0 1px rgba(17, 86, 214, 0.2);
 }
-
-.status-badge[data-status*='released'],
-.status-badge[data-status*='shipped'] {
-  background: linear-gradient(135deg, rgba(17, 86, 214, 0.9), rgba(31, 123, 255, 0.85));
-  color: #fff;
-}
-
-.status-badge[data-status*='released']::before,
-.status-badge[data-status*='shipped']::before {
-  background: #fff;
-  box-shadow: none;
-}
-
-.status-badge[data-status*='qa'] {
-  background: linear-gradient(135deg, rgba(244, 181, 63, 0.92), rgba(239, 61, 91, 0.75));
-  color: #fff;
-}
-
-.status-badge[data-status*='qa']::before {
-  background: #fff;
-  box-shadow: none;
-}
-
-.status-badge[data-status*='progress'],
-.status-badge[data-status*='in-progress'] {
-  background: linear-gradient(135deg, rgba(239, 61, 91, 0.85), rgba(17, 86, 214, 0.8));
-  color: #fff;
-}
-
-.status-badge[data-status*='progress']::before,
-.status-badge[data-status*='in-progress']::before {
-  background: #fff;
-  box-shadow: none;
-}
-
-.status-badge[data-status*='discovery']::before {
-  background: var(--gold);
-}
-
-.status-badge[data-status*='planned']::before {
-  background: var(--royal);
-}
-
-.changelog {
-  display: grid;
-  gap: 1rem;
-}
-
-.changelog__placeholder {
-  margin: 0;
-  color: var(--text-subtle);
-  font-style: italic;
-}
-
-.changelog__list {
-  list-style: none;
-  margin: 0;
-  padding: 0;
-  display: grid;
-  gap: 1rem;
-}
-
+.status-badge[data-status*='released'], .status-badge[data-status*='shipped'] {
+  background: linear-gradient(135deg, rgba(17, 86, 214, 0.9), rgba(31, 123, 255, 0.85)); color: #fff;
+}
+.status-badge[data-status*='released']::before, .status-badge[data-status*='shipped']::before { background: #fff; box-shadow: none; }
+.status-badge[data-status*='qa'] { background: linear-gradient(135deg, rgba(244, 181, 63, 0.92), rgba(239, 61, 91, 0.75)); color: #fff; }
+.status-badge[data-status*='qa']::before { background: #fff; box-shadow: none; }
+.status-badge[data-status*='progress'], .status-badge[data-status*='in-progress'] {
+  background: linear-gradient(135deg, rgba(239, 61, 91, 0.85), rgba(17, 86, 214, 0.8)); color: #fff;
+}
+.status-badge[data-status*='progress']::before, .status-badge[data-status*='in-progress']::before { background: #fff; box-shadow: none; }
+.status-badge[data-status*='discovery']::before { background: var(--gold); }
+.status-badge[data-status*='planned']::before { background: var(--royal); }
+
+.changelog { display: grid; gap: 1rem; }
+.changelog__placeholder { margin: 0; color: var(--text-subtle); font-style: italic; }
+.changelog__list { list-style: none; margin: 0; padding: 0; display: grid; gap: 1rem; }
 .changelog__item {
-  padding: 1.1rem 1.2rem;
-  border-radius: var(--radius-md);
+  padding: 1.1rem 1.2rem; border-radius: var(--radius-md);
   border: 1px solid color-mix(in srgb, var(--royal) 10%, transparent);
   background: color-mix(in srgb, rgba(255, 255, 255, 0.92) 70%, rgba(242, 246, 255, 0.88) 30%);
-  box-shadow: inset 0 1px 0 rgba(255, 255, 255, 0.65);
-  display: grid;
-  gap: 0.6rem;
-}
-
-.changelog__header {
-  display: flex;
-  flex-wrap: wrap;
-  align-items: center;
-  gap: 0.45rem 0.75rem;
-}
-
-.changelog__week {
-  font-weight: 700;
-  letter-spacing: 0.08em;
-  text-transform: uppercase;
-  color: var(--navy);
-}
-
-.changelog__date {
-  font-size: 0.85rem;
-  color: var(--text-subtle);
-}
-
-.changelog__summary {
-  margin: 0;
-  color: var(--text-subtle);
-  font-size: 0.95rem;
-}
-
+  box-shadow: inset 0 1px 0 rgba(255, 255, 255, 0.65); display: grid; gap: 0.6rem;
+}
+.changelog__header { display: flex; flex-wrap: wrap; align-items: center; gap: 0.45rem 0.75rem; }
+.changelog__week { font-weight: 700; letter-spacing: 0.08em; text-transform: uppercase; color: var(--navy); }
+.changelog__date { font-size: 0.85rem; color: var(--text-subtle); }
+.changelog__summary { margin: 0; color: var(--text-subtle); font-size: 0.95rem; }
 .changelog__highlights {
-  margin: 0;
-  padding-left: 1.1rem;
-  display: grid;
-  gap: 0.35rem;
-  color: var(--text-subtle);
-  font-size: 0.9rem;
-}
-
-.changelog__highlight::marker {
-  color: var(--royal);
-}
-
+  margin: 0; padding-left: 1.1rem; display: grid; gap: 0.35rem; color: var(--text-subtle); font-size: 0.9rem;
+}
+.changelog__highlight::marker { color: var(--royal); }
 .changelog__owner {
-  margin: 0;
-  display: inline-flex;
-  align-items: center;
-  gap: 0.4rem;
-  font-size: 0.8rem;
-  letter-spacing: 0.08em;
-  text-transform: uppercase;
-  color: var(--text-subtle);
-}
-
-.changelog__owner-label {
-  color: var(--royal);
-  font-weight: 700;
-}
-
-.card-grid {
-  display: grid;
-  gap: 1.25rem;
-  grid-template-columns: repeat(auto-fit, minmax(260px, 1fr));
-}
-
-.faq {
-  display: grid;
-  gap: 1.25rem;
-}
-
-.faq-grid {
-  display: grid;
-  grid-template-columns: repeat(auto-fit, minmax(240px, 1fr));
-  gap: 1rem;
-}
-
-<<<<<<< HEAD
-.summary-cards--compact {
-  margin-top: 1.25rem;
-}
-
-.summary-card {
-  position: relative;
-  background: var(--surface-alt);
-  padding: 1.4rem 1.3rem;
-=======
+  margin: 0; display: inline-flex; align-items: center; gap: 0.4rem; font-size: 0.8rem; letter-spacing: 0.08em;
+  text-transform: uppercase; color: var(--text-subtle);
+}
+.changelog__owner-label { color: var(--royal); font-weight: 700; }
+
+.card-grid { display: grid; gap: 1.25rem; grid-template-columns: repeat(auto-fit, minmax(260px, 1fr)); }
+
+/* FAQ */
+.faq { display: grid; gap: 1.25rem; }
+.faq-grid { display: grid; grid-template-columns: repeat(auto-fit, minmax(240px, 1fr)); gap: 1rem; }
 .faq details {
->>>>>>> 6d97e933
   border-radius: var(--radius-md);
   border: 1px solid color-mix(in srgb, var(--border) 70%, transparent);
   background: color-mix(in srgb, rgba(255, 255, 255, 0.94) 70%, rgba(242, 246, 255, 0.8) 30%);
-  padding: 1rem 1.1rem;
-  box-shadow: inset 0 1px 0 rgba(255, 255, 255, 0.6);
-}
-
-.faq summary {
-  font-weight: 700;
-  cursor: pointer;
-  list-style: none;
-}
-
-.faq summary::marker,
-.faq summary::-webkit-details-marker {
-  display: none;
-}
-
-.faq details[open] summary {
-  color: var(--royal);
-}
-
-.faq p {
-  margin: 0.75rem 0 0;
-  font-size: 0.92rem;
-  color: var(--text-subtle);
-}
-
+  padding: 1rem 1.1rem; box-shadow: inset 0 1px 0 rgba(255, 255, 255, 0.6);
+}
+.faq summary { font-weight: 700; cursor: pointer; list-style: none; }
+.faq summary::marker, .faq summary::-webkit-details-marker { display: none; }
+.faq details[open] summary { color: var(--royal); }
+.faq p { margin: 0.75rem 0 0; font-size: 0.92rem; color: var(--text-subtle); }
+
+/* Callout */
 .callout {
-  display: flex;
-  flex-wrap: wrap;
-  justify-content: space-between;
-  align-items: center;
-  gap: 1.2rem;
+  display: flex; flex-wrap: wrap; justify-content: space-between; align-items: center; gap: 1.2rem;
   background: linear-gradient(135deg, rgba(17, 86, 214, 0.9), rgba(31, 123, 255, 0.8));
-  color: #fff;
-  border-radius: var(--radius-lg);
-  padding: clamp(1.5rem, 4vw, 2.4rem);
-  box-shadow: 0 20px 36px rgba(17, 86, 214, 0.32);
-  border: 1px solid rgba(255, 255, 255, 0.2);
-}
-
-.callout__content {
-  display: grid;
-  gap: 0.6rem;
-  max-width: 520px;
-}
-
-.callout__content h2 {
-  margin: 0;
-  color: inherit;
-}
-
-.callout__content p {
-  margin: 0;
-  color: rgba(255, 255, 255, 0.85);
-}
-
-.callout .cta--primary {
-  background: #fff;
-  color: var(--royal);
-  box-shadow: none;
-}
-
-.callout .cta--primary:hover,
-.callout .cta--primary:focus-visible {
-  color: var(--navy);
-  box-shadow: 0 16px 30px rgba(11, 37, 69, 0.26);
-}
-
-.timeline {
-  list-style: none;
-  margin: 0;
-  padding: 0;
-  display: grid;
-  gap: 1rem;
-}
-
+  color: #fff; border-radius: var(--radius-lg); padding: clamp(1.5rem, 4vw, 2.4rem);
+  box-shadow: 0 20px 36px rgba(17, 86, 214, 0.32); border: 1px solid rgba(255, 255, 255, 0.2);
+}
+.callout__content { display: grid; gap: 0.6rem; max-width: 520px; }
+.callout__content h2 { margin: 0; color: inherit; }
+.callout__content p { margin: 0; color: rgba(255, 255, 255, 0.85); }
+.callout .cta--primary { background: #fff; color: var(--royal); box-shadow: none; }
+.callout .cta--primary:hover, .callout .cta--primary:focus-visible { color: var(--navy); box-shadow: 0 16px 30px rgba(11, 37, 69, 0.26); }
+
+/* Timeline */
+.timeline { list-style: none; margin: 0; padding: 0; display: grid; gap: 1rem; }
 .timeline__item {
-  padding: 1rem 1.1rem;
-  border-radius: var(--radius-sm);
+  padding: 1rem 1.1rem; border-radius: var(--radius-sm);
   border: 1px solid color-mix(in srgb, var(--border) 75%, transparent);
   background: color-mix(in srgb, rgba(17, 86, 214, 0.1) 50%, rgba(255, 255, 255, 0.9) 50%);
-  display: grid;
-  gap: 0.4rem;
-}
-
-.timeline__header {
-  display: flex;
-  align-items: baseline;
-  justify-content: space-between;
-  gap: 0.5rem;
-}
-
-.timeline__year {
-  font-weight: 700;
-  font-size: 1.05rem;
-  color: var(--navy);
-}
-
-.timeline__count {
-  font-weight: 600;
-  font-size: 0.9rem;
-  color: var(--royal);
-  letter-spacing: 0.04em;
-  text-transform: uppercase;
-}
-
-.timeline__detail {
-  margin: 0;
-  font-size: 0.92rem;
-  color: var(--text-subtle);
-}
-
+  display: grid; gap: 0.4rem;
+}
+.timeline__header { display: flex; align-items: baseline; justify-content: space-between; gap: 0.5rem; }
+.timeline__year { font-weight: 700; font-size: 1.05rem; color: var(--navy); }
+.timeline__count { font-weight: 600; font-size: 0.9rem; color: var(--royal); letter-spacing: 0.04em; text-transform: uppercase; }
+.timeline__detail { margin: 0; font-size: 0.92rem; color: var(--text-subtle); }
+
+/* Story walkthrough */
 .story-walkthrough {
-  display: grid;
-  gap: 1.5rem;
-  margin-top: 1.5rem;
-  grid-template-columns: minmax(220px, 0.85fr) 1.4fr;
-  align-items: stretch;
-}
-
-.story-walkthrough__sidebar {
-  display: flex;
-  flex-direction: column;
-  gap: 1rem;
-}
-
+  display: grid; gap: 1.5rem; margin-top: 1.5rem;
+  grid-template-columns: minmax(220px, 0.85fr) 1.4fr; align-items: stretch;
+}
+.story-walkthrough__sidebar { display: flex; flex-direction: column; gap: 1rem; }
 .story-meta {
   background: color-mix(in srgb, var(--surface-alt) 60%, #ffffff 40%);
   border: 1px solid color-mix(in srgb, var(--royal) 12%, transparent);
-  border-radius: var(--radius-md);
-  padding: 1.1rem 1.2rem;
-  display: grid;
-  gap: 0.65rem;
+  border-radius: var(--radius-md); padding: 1.1rem 1.2rem; display: grid; gap: 0.65rem;
   box-shadow: inset 0 1px 0 rgba(255, 255, 255, 0.6);
 }
-
 .story-meta__badge {
-  justify-self: start;
-  padding: 0.35rem 0.9rem;
-  border-radius: 999px;
+  justify-self: start; padding: 0.35rem 0.9rem; border-radius: 999px;
   background: linear-gradient(135deg, rgba(17, 86, 214, 0.9), rgba(239, 61, 91, 0.85));
-  color: #fff;
-  font-weight: 700;
-  font-size: 0.75rem;
-  letter-spacing: 0.12em;
-  text-transform: uppercase;
-}
-
-.story-meta__details {
-  display: grid;
-  gap: 0.35rem;
-}
-
-.story-meta__phase {
-  margin: 0;
-  font-weight: 700;
-  letter-spacing: 0.02em;
-}
-
-.story-meta__updated,
-.story-meta__summary,
-.story-meta__placeholder {
-  margin: 0;
-  color: var(--text-subtle);
-  font-size: 0.9rem;
-}
-
-.story-steps {
-  display: grid;
-  gap: 0.75rem;
-}
-
+  color: #fff; font-weight: 700; font-size: 0.75rem; letter-spacing: 0.12em; text-transform: uppercase;
+}
+.story-meta__details { display: grid; gap: 0.35rem; }
+.story-meta__phase { margin: 0; font-weight: 700; letter-spacing: 0.02em; }
+.story-meta__updated, .story-meta__summary, .story-meta__placeholder { margin: 0; color: var(--text-subtle); font-size: 0.9rem; }
+
+.story-steps { display: grid; gap: 0.75rem; }
 .story-step__trigger {
-  display: grid;
-  grid-template-columns: auto 1fr;
-  gap: 0.9rem;
-  align-items: center;
-  text-align: left;
-  padding: 0.85rem 1rem;
-  border-radius: var(--radius-md);
+  display: grid; grid-template-columns: auto 1fr; gap: 0.9rem; align-items: center; text-align: left;
+  padding: 0.85rem 1rem; border-radius: var(--radius-md);
   border: 1px solid color-mix(in srgb, var(--royal) 10%, transparent);
   background: color-mix(in srgb, rgba(17, 86, 214, 0.08) 40%, rgba(255, 255, 255, 0.92) 60%);
-  color: inherit;
-  font: inherit;
-  cursor: pointer;
+  color: inherit; font: inherit; cursor: pointer;
   transition: border-color 0.2s ease, transform 0.2s ease, box-shadow 0.2s ease;
 }
-
-.story-step__trigger:hover,
-.story-step__trigger:focus-visible {
-  outline: none;
-  border-color: rgba(17, 86, 214, 0.5);
-  transform: translateY(-1px);
-  box-shadow: 0 12px 22px rgba(17, 86, 214, 0.18);
-}
-
+.story-step__trigger:hover, .story-step__trigger:focus-visible {
+  outline: none; border-color: rgba(17, 86, 214, 0.5); transform: translateY(-1px); box-shadow: 0 12px 22px rgba(17, 86, 214, 0.18);
+}
 .story-step__trigger.is-active {
-  border-color: transparent;
-  background: linear-gradient(135deg, rgba(17, 86, 214, 0.92), rgba(239, 61, 91, 0.85));
-  color: #fff;
-  box-shadow: 0 16px 28px rgba(17, 86, 214, 0.35);
-}
-
-.story-step__trigger.is-active .story-step__summary span {
-  color: rgba(255, 255, 255, 0.85);
-}
-
+  border-color: transparent; background: linear-gradient(135deg, rgba(17, 86, 214, 0.92), rgba(239, 61, 91, 0.85));
+  color: #fff; box-shadow: 0 16px 28px rgba(17, 86, 214, 0.35);
+}
+.story-step__trigger.is-active .story-step__summary span { color: rgba(255, 255, 255, 0.85); }
 .story-step__index {
-  display: inline-flex;
-  align-items: center;
-  justify-content: center;
-  width: 2.4rem;
-  height: 2.4rem;
-  border-radius: 12px;
-  background: rgba(17, 86, 214, 0.12);
-  color: var(--royal);
-  font-weight: 700;
-  letter-spacing: 0.06em;
-}
-
-.story-step__trigger.is-active .story-step__index {
-  background: rgba(255, 255, 255, 0.16);
-  color: #fff;
-}
-
-.story-step__summary {
-  display: grid;
-  gap: 0.25rem;
-}
-
-.story-step__summary strong {
-  font-size: 0.95rem;
-  line-height: 1.3;
-}
-
-.story-step__summary span {
-  font-size: 0.85rem;
-  color: var(--text-subtle);
-}
+  display: inline-flex; align-items: center; justify-content: center; width: 2.4rem; height: 2.4rem; border-radius: 12px;
+  background: rgba(17, 86, 214, 0.12); color: var(--royal); font-weight: 700; letter-spacing: 0.06em;
+}
+.story-step__trigger.is-active .story-step__index { background: rgba(255, 255, 255, 0.16); color: #fff; }
+.story-step__summary { display: grid; gap: 0.25rem; }
+.story-step__summary strong { font-size: 0.95rem; line-height: 1.3; }
+.story-step__summary span { font-size: 0.85rem; color: var(--text-subtle); }
 
 .story-panel {
-  border: 1px solid color-mix(in srgb, var(--royal) 12%, transparent);
-  border-radius: var(--radius-lg);
+  border: 1px solid color-mix(in srgb, var(--royal) 12%, transparent); border-radius: var(--radius-lg);
   padding: clamp(1.2rem, 3vw, 1.8rem);
   background: radial-gradient(circle at top right, rgba(17, 86, 214, 0.12), transparent 55%),
     color-mix(in srgb, rgba(255, 255, 255, 0.92) 60%, rgba(242, 246, 255, 0.8) 40%);
-  box-shadow: inset 0 1px 0 rgba(255, 255, 255, 0.7);
-  display: grid;
-  gap: 1.4rem;
-}
-
-.story-panel__placeholder {
-  margin: 0;
-  color: var(--text-subtle);
-  font-style: italic;
-}
-
-.story-step__header {
-  display: grid;
-  gap: 0.45rem;
-}
-
+  box-shadow: inset 0 1px 0 rgba(255, 255, 255, 0.7); display: grid; gap: 1.4rem;
+}
+.story-panel__placeholder { margin: 0; color: var(--text-subtle); font-style: italic; }
+
+.story-step__header { display: grid; gap: 0.45rem; }
 .story-step__lede {
-  margin: 0;
-  font-size: 0.9rem;
-  letter-spacing: 0.08em;
-  text-transform: uppercase;
-  color: rgba(17, 86, 214, 0.8);
-  font-weight: 700;
-}
-
-.story-step__title {
-  margin: 0;
-  font-size: clamp(1.35rem, 3vw, 1.8rem);
-}
-
-.story-step__metrics {
-  display: grid;
-  gap: 1rem;
-}
-
+  margin: 0; font-size: 0.9rem; letter-spacing: 0.08em; text-transform: uppercase; color: rgba(17, 86, 214, 0.8); font-weight: 700;
+}
+.story-step__title { margin: 0; font-size: clamp(1.35rem, 3vw, 1.8rem); }
+
+.story-step__metrics { display: grid; gap: 1rem; }
 .story-metric {
-  background: rgba(17, 86, 214, 0.08);
-  border-radius: var(--radius-md);
-  padding: 1rem 1.2rem;
-  display: grid;
-  gap: 0.35rem;
-}
-
-.story-metric--primary {
-  border-left: 4px solid var(--royal);
-  background: linear-gradient(135deg, rgba(17, 86, 214, 0.12), rgba(17, 86, 214, 0.04));
-}
-
-.story-metric__label {
-  font-size: 0.85rem;
-  letter-spacing: 0.08em;
-  text-transform: uppercase;
-  color: var(--text-subtle);
-}
-
-.story-metric__value {
-  font-size: clamp(1.6rem, 4vw, 2.1rem);
-  line-height: 1.15;
-}
-
-.story-metric__context {
-  font-size: 0.95rem;
-  color: var(--text-subtle);
-}
+  background: rgba(17, 86, 214, 0.08); border-radius: var(--radius-md); padding: 1rem 1.2rem; display: grid; gap: 0.35rem;
+}
+.story-metric--primary { border-left: 4px solid var(--royal); background: linear-gradient(135deg, rgba(17, 86, 214, 0.12), rgba(17, 86, 214, 0.04)); }
+.story-metric__label { font-size: 0.85rem; letter-spacing: 0.08em; text-transform: uppercase; color: var(--text-subtle); }
+.story-metric__value { font-size: clamp(1.6rem, 4vw, 2.1rem); line-height: 1.15; }
+.story-metric__context { font-size: 0.95rem; color: var(--text-subtle); }
 
 .story-spotlights {
-  display: grid;
-  gap: 0.75rem;
-  padding: 0;
-  margin: 0;
-  list-style: none;
+  display: grid; gap: 0.75rem; padding: 0; margin: 0; list-style: none;
   grid-template-columns: repeat(auto-fit, minmax(180px, 1fr));
 }
-
 .story-spotlight {
-  border: 1px solid color-mix(in srgb, var(--royal) 12%, transparent);
-  border-radius: var(--radius-md);
-  padding: 0.75rem 0.95rem;
-  background: rgba(255, 255, 255, 0.78);
-  display: grid;
-  gap: 0.3rem;
-}
-
-.story-spotlight__label {
-  font-size: 0.8rem;
-  text-transform: uppercase;
-  letter-spacing: 0.09em;
-  color: var(--text-subtle);
-}
-
-.story-spotlight__value {
-  font-weight: 700;
-  font-size: 1.05rem;
-}
-
-.story-spotlight__context {
-  font-size: 0.85rem;
-  color: var(--text-subtle);
-}
-
-.story-step__body {
-  display: grid;
-  gap: 0.75rem;
-  font-size: 0.98rem;
-}
-
-.story-step__body p {
-  margin: 0;
-}
-
-.story-sources {
-  display: flex;
-  flex-wrap: wrap;
-  gap: 0.5rem;
-  align-items: center;
-  margin-top: 0.5rem;
-}
-
-.story-sources__label {
-  font-weight: 600;
-  font-size: 0.9rem;
-}
-
-.story-sources__tag {
-  background: rgba(17, 86, 214, 0.08);
-  border-radius: 999px;
-  padding: 0.25rem 0.75rem;
-  font-size: 0.85rem;
-  color: var(--royal);
-}
-
-@media (max-width: 960px) {
-  .story-walkthrough {
-    grid-template-columns: 1fr;
-  }
-
-  .story-step__trigger {
-    grid-template-columns: auto 1fr;
-  }
-
-  .story-panel {
-    order: 2;
-  }
-}
-
-@media (max-width: 620px) {
-  .story-step__trigger {
-    grid-template-columns: 1fr;
-  }
-
-  .story-step__index {
-    width: auto;
-    justify-content: flex-start;
-    height: auto;
-    padding: 0.2rem 0.5rem;
-  }
-
-  .story-spotlights {
-    grid-template-columns: 1fr;
-  }
-}
-
-@media (max-width: 960px) {
-  .team-overview__body,
-  .team-analytics__grid {
-    grid-template-columns: 1fr;
-  }
-
-  .section-heading {
-    flex-direction: column;
-    align-items: flex-start;
-  }
-}
-
-@media (max-width: 540px) {
-  .section-heading__actions {
-    width: 100%;
-    justify-content: flex-start;
-  }
-
-  .metric-card {
-    padding: 1.1rem 1.2rem;
-  }
-}
-
+  border: 1px solid color-mix(in srgb, var(--royal) 12%, transparent); border-radius: var(--radius-md);
+  padding: 0.75rem 0.95rem; background: rgba(255, 255, 255, 0.78); display: grid; gap: 0.3rem;
+}
+.story-spotlight__label { font-size: 0.8rem; text-transform: uppercase; letter-spacing: 0.09em; color: var(--text-subtle); }
+.story-spotlight__value { font-weight: 700; font-size: 1.05rem; }
+.story-spotlight__context { font-size: 0.85rem; color: var(--text-subtle); }
+
+.story-step__body { display: grid; gap: 0.75rem; font-size: 0.98rem; }
+.story-step__body p { margin: 0; }
+
+.story-sources { display: flex; flex-wrap: wrap; gap: 0.5rem; align-items: center; margin-top: 0.5rem; }
+.story-sources__label { font-weight: 600; font-size: 0.9rem; }
+.story-sources__tag { background: rgba(17, 86, 214, 0.08); border-radius: 999px; padding: 0.25rem 0.75rem; font-size: 0.85rem; color: var(--royal); }
+
+/* Cards */
 .card {
-  padding: 1.4rem 1.3rem;
-  border-radius: var(--radius-md);
+  padding: 1.4rem 1.3rem; border-radius: var(--radius-md);
   border: 1px solid color-mix(in srgb, var(--border) 82%, transparent);
-  background: var(--surface-alt);
-  display: grid;
-  gap: 0.7rem;
-}
-
-.card h3 {
-  margin: 0;
-  font-size: 1.1rem;
-  color: var(--navy);
-}
-
-.card p {
-  margin: 0;
-  color: var(--text-subtle);
-  font-size: 0.95rem;
-}
-
-.card--placeholder {
-  text-align: center;
-  font-style: italic;
-  color: var(--text-subtle);
-  min-height: 140px;
-  align-content: center;
-}
+  background: var(--surface-alt); display: grid; gap: 0.7rem;
+}
+.card h3 { margin: 0; font-size: 1.1rem; color: var(--navy); }
+.card p { margin: 0; color: var(--text-subtle); font-size: 0.95rem; }
+.card--placeholder { text-align: center; font-style: italic; color: var(--text-subtle); min-height: 140px; align-content: center; }
 
 .experiment-card {
   background: color-mix(in srgb, rgba(242, 246, 255, 0.9) 70%, rgba(255, 255, 255, 0.9) 30%);
-  border: 1px solid color-mix(in srgb, var(--royal) 12%, transparent);
-  box-shadow: inset 0 1px 0 rgba(255, 255, 255, 0.6);
-}
-
-.experiment-card__meta {
-  display: flex;
-  flex-wrap: wrap;
-  align-items: center;
-  gap: 0.5rem;
-}
-
-.experiment-card__owner,
-.experiment-card__timeline {
-  font-size: 0.75rem;
-  letter-spacing: 0.08em;
-  text-transform: uppercase;
-  color: var(--text-subtle);
-}
-
-.experiment-card__summary {
-  font-size: 0.95rem;
-}
-
+  border: 1px solid color-mix(in srgb, var(--royal) 12%, transparent); box-shadow: inset 0 1px 0 rgba(255, 255, 255, 0.6);
+}
+.experiment-card__meta { display: flex; flex-wrap: wrap; align-items: center; gap: 0.5rem; }
+.experiment-card__owner, .experiment-card__timeline { font-size: 0.75rem; letter-spacing: 0.08em; text-transform: uppercase; color: var(--text-subtle); }
+.experiment-card__summary { font-size: 0.95rem; }
 .experiment-card__objectives {
-  margin: 0;
-  padding-left: 1.1rem;
-  display: grid;
-  gap: 0.35rem;
-  color: var(--text-subtle);
-  font-size: 0.9rem;
-}
-
-.experiment-card__objectives li::marker {
-  color: var(--gold);
-}
-
+  margin: 0; padding-left: 1.1rem; display: grid; gap: 0.35rem; color: var(--text-subtle); font-size: 0.9rem;
+}
+.experiment-card__objectives li::marker { color: var(--gold); }
+
+/* Collaboration */
 .collaboration-details {
-  display: grid;
-  gap: 0.65rem;
-  padding: 1rem 1.1rem;
-  border-radius: var(--radius-md);
+  display: grid; gap: 0.65rem; padding: 1rem 1.1rem; border-radius: var(--radius-md);
   border: 1px solid color-mix(in srgb, var(--royal) 10%, transparent);
   background: color-mix(in srgb, rgba(255, 255, 255, 0.92) 75%, rgba(17, 86, 214, 0.05) 25%);
   box-shadow: inset 0 1px 0 rgba(255, 255, 255, 0.6);
 }
-
-.collaboration-details__placeholder {
-  margin: 0;
-  color: var(--text-subtle);
-  font-style: italic;
-}
-
-.collaboration-details__next {
-  margin: 0;
-  font-size: 0.95rem;
-  color: var(--navy);
-}
-
+.collaboration-details__placeholder { margin: 0; color: var(--text-subtle); font-style: italic; }
+.collaboration-details__next { margin: 0; font-size: 0.95rem; color: var(--navy); }
 .collaboration-details__next strong {
-  font-size: 0.75rem;
-  letter-spacing: 0.08em;
-  text-transform: uppercase;
-  color: var(--royal);
-}
-
-.collaboration-details__label {
-  margin: 0;
-  font-size: 0.75rem;
-  letter-spacing: 0.08em;
-  text-transform: uppercase;
-  color: var(--text-subtle);
-}
-
+  font-size: 0.75rem; letter-spacing: 0.08em; text-transform: uppercase; color: var(--royal);
+}
+.collaboration-details__label { margin: 0; font-size: 0.75rem; letter-spacing: 0.08em; text-transform: uppercase; color: var(--text-subtle); }
 .collaboration-details__agenda {
-  margin: 0;
-  padding-left: 1.1rem;
-  display: grid;
-  gap: 0.35rem;
-  color: var(--text-subtle);
-  font-size: 0.9rem;
-}
-
+  margin: 0; padding-left: 1.1rem; display: grid; gap: 0.35rem; color: var(--text-subtle); font-size: 0.9rem;
+}
 .collaboration-details__channels {
-  margin: 0;
-  display: grid;
-  grid-template-columns: auto 1fr;
-  gap: 0.35rem 0.75rem;
-  color: var(--text-subtle);
-  font-size: 0.9rem;
-}
-
-.collaboration-details__channels dt {
-  font-weight: 600;
-  color: var(--navy);
-}
-
-.collaboration-details__channels dd {
-  margin: 0;
-}
-
+  margin: 0; display: grid; grid-template-columns: auto 1fr; gap: 0.35rem 0.75rem; color: var(--text-subtle); font-size: 0.9rem;
+}
+.collaboration-details__channels dt { font-weight: 600; color: var(--navy); }
+.collaboration-details__channels dd { margin: 0; }
 .collaboration-details__contributors {
-  margin: 0;
-  padding-left: 1.1rem;
-  display: grid;
-  gap: 0.35rem;
-  color: var(--text-subtle);
-  font-size: 0.9rem;
-}
-
+  margin: 0; padding-left: 1.1rem; display: grid; gap: 0.35rem; color: var(--text-subtle); font-size: 0.9rem;
+}
+
+/* Release tracker */
 .release-tracker {
-  display: grid;
-  gap: 0.8rem;
-  padding: 1rem 1.1rem;
-  border-radius: var(--radius-md);
+  display: grid; gap: 0.8rem; padding: 1rem 1.1rem; border-radius: var(--radius-md);
   border: 1px solid color-mix(in srgb, var(--royal) 12%, transparent);
   background: color-mix(in srgb, rgba(17, 86, 214, 0.07) 50%, rgba(255, 255, 255, 0.92) 50%);
   box-shadow: inset 0 1px 0 rgba(255, 255, 255, 0.55);
 }
-
 .release-tracker__title {
-  margin: 0;
-  font-size: 0.85rem;
-  letter-spacing: 0.1em;
-  text-transform: uppercase;
-  font-weight: 700;
-  color: var(--navy);
-}
-
-.release-tracker__placeholder {
-  margin: 0;
-  color: var(--text-subtle);
-  font-style: italic;
-}
-
-.release-checklist {
-  list-style: none;
-  margin: 0;
-  padding: 0;
-  display: grid;
-  gap: 0.75rem;
-}
-
-.release-checklist__item {
-  display: grid;
-  gap: 0.35rem;
-}
-
-.release-checklist__label {
-  font-size: 0.9rem;
-  font-weight: 600;
-  color: var(--navy);
-}
-
+  margin: 0; font-size: 0.85rem; letter-spacing: 0.1em; text-transform: uppercase; font-weight: 700; color: var(--navy);
+}
+.release-tracker__placeholder { margin: 0; color: var(--text-subtle); font-style: italic; }
+.release-checklist { list-style: none; margin: 0; padding: 0; display: grid; gap: 0.75rem; }
+.release-checklist__item { display: grid; gap: 0.35rem; }
+.release-checklist__label { font-size: 0.9rem; font-weight: 600; color: var(--navy); }
 .release-checklist__progress {
-  position: relative;
-  width: 100%;
-  height: 0.85rem;
-  border-radius: 999px;
-  background: color-mix(in srgb, rgba(17, 86, 214, 0.08) 60%, rgba(255, 255, 255, 0.92) 40%);
-  overflow: hidden;
-}
-
+  position: relative; width: 100%; height: 0.85rem; border-radius: 999px;
+  background: color-mix(in srgb, rgba(17, 86, 214, 0.08) 60%, rgba(255, 255, 255, 0.92) 40%); overflow: hidden;
+}
 .release-checklist__progress-bar {
-  position: absolute;
-  inset: 0;
-  width: var(--progress);
-  border-radius: inherit;
-  background: linear-gradient(135deg, rgba(17, 86, 214, 0.9), rgba(31, 123, 255, 0.85));
-  transition: width 0.3s ease;
-}
-
-.release-checklist__progress-value {
-  font-size: 0.75rem;
-  font-weight: 700;
-  color: var(--royal);
-  justify-self: end;
-}
-
-.viz-grid {
-  display: grid;
-  gap: 1.5rem;
-  grid-template-columns: repeat(auto-fit, minmax(280px, 1fr));
-}
-
+  position: absolute; inset: 0; width: var(--progress); border-radius: inherit;
+  background: linear-gradient(135deg, rgba(17, 86, 214, 0.9), rgba(31, 123, 255, 0.85)); transition: width 0.3s ease;
+}
+.release-checklist__progress-value { font-size: 0.75rem; font-weight: 700; color: var(--royal); justify-self: end; }
+
+/* Viz */
+.viz-grid { display: grid; gap: 1.5rem; grid-template-columns: repeat(auto-fit, minmax(280px, 1fr)); }
 .viz-card {
-  position: relative;
-  display: grid;
-  gap: 0.9rem;
-  padding: 1.2rem 1.3rem 1.4rem;
-  border-radius: var(--radius-md);
+  position: relative; display: grid; gap: 0.9rem; padding: 1.2rem 1.3rem 1.4rem; border-radius: var(--radius-md);
   border: 1px solid color-mix(in srgb, var(--border) 75%, transparent);
-  background: linear-gradient(160deg, rgba(17, 86, 214, 0.08), rgba(244, 181, 63, 0.1));
-  box-shadow: var(--shadow-soft);
-}
-
-.viz-card--inline {
-  height: 100%;
-  grid-template-rows: auto 1fr auto;
-}
-
-.viz-card__title {
-  margin: 0;
-  font-size: 1.05rem;
-  font-weight: 700;
-  color: var(--navy);
-}
-
-.viz-card__caption {
-  margin: 0;
-  font-size: 0.92rem;
-  color: var(--text-subtle);
-}
-
-.viz-canvas {
-  position: relative;
-  min-height: 240px;
-}
-
-.viz-card canvas {
-  width: 100% !important;
-  height: 100% !important;
-}
-
-.viz-error {
-  border-color: rgba(239, 61, 91, 0.4);
-}
-
+  background: linear-gradient(160deg, rgba(17, 86, 214, 0.08), rgba(244, 181, 63, 0.1)); box-shadow: var(--shadow-soft);
+}
+.viz-card--inline { height: 100%; grid-template-rows: auto 1fr auto; }
+.viz-card__title { margin: 0; font-size: 1.05rem; font-weight: 700; color: var(--navy); }
+.viz-card__caption { margin: 0; font-size: 0.92rem; color: var(--text-subtle); }
+.viz-canvas { position: relative; min-height: 240px; }
+.viz-card canvas { width: 100% !important; height: 100% !important; }
+.viz-error { border-color: rgba(239, 61, 91, 0.4); }
 .viz-error__message {
-  margin: 0;
-  padding: 0.75rem 1rem;
-  border-radius: var(--radius-sm);
-  background: rgba(239, 61, 91, 0.1);
-  color: var(--red);
-  font-weight: 600;
-  font-size: 0.9rem;
+  margin: 0; padding: 0.75rem 1rem; border-radius: var(--radius-sm);
+  background: rgba(239, 61, 91, 0.1); color: var(--red); font-weight: 600; font-size: 0.9rem;
 }
 
 .chart-placeholder {
-  border: 2px dashed color-mix(in srgb, var(--royal) 35%, transparent);
-  border-radius: var(--radius-md);
-  padding: 1.6rem;
-  text-align: center;
-  color: color-mix(in srgb, var(--royal) 70%, var(--navy));
-  font-weight: 600;
-  background: color-mix(in srgb, rgba(17, 86, 214, 0.08) 60%, rgba(255, 255, 255, 0.9) 40%);
-}
-
-.list-grid {
-  display: grid;
-  gap: 1rem;
-}
-
+  border: 2px dashed color-mix(in srgb, var(--royal) 35%, transparent); border-radius: var(--radius-md);
+  padding: 1.6rem; text-align: center; color: color-mix(in srgb, var(--royal) 70%, var(--navy));
+  font-weight: 600; background: color-mix(in srgb, rgba(17, 86, 214, 0.08) 60%, rgba(255, 255, 255, 0.9) 40%);
+}
+
+.list-grid { display: grid; gap: 1rem; }
 .list-grid li {
-  list-style: none;
-  padding: 0.75rem 1rem;
-  border-radius: var(--radius-sm);
+  list-style: none; padding: 0.75rem 1rem; border-radius: var(--radius-sm);
   border: 1px solid color-mix(in srgb, var(--border) 72%, transparent);
   background: color-mix(in srgb, rgba(244, 181, 63, 0.2) 40%, rgba(255, 255, 255, 0.85) 60%);
-  color: var(--navy);
-  font-weight: 600;
-}
-
-.list-grid--dense {
-  gap: 0.85rem;
-}
-
+  color: var(--navy); font-weight: 600;
+}
+.list-grid--dense { gap: 0.85rem; }
 .list-grid .record-item {
-  padding: 0.75rem 0.9rem;
-  background: color-mix(in srgb, rgba(244, 181, 63, 0.18) 55%, rgba(255, 255, 255, 0.92) 45%);
-  display: grid;
-  gap: 0.35rem;
-  font-weight: 600;
-}
-
-.list-grid .record-item__title {
-  margin: 0;
-  font-size: 0.98rem;
-  color: var(--navy);
-}
-
-.list-grid .record-item__meta {
-  font-size: 0.85rem;
-  color: var(--text-subtle);
-  font-weight: 500;
-}
-
-.table-scroll {
-  overflow-x: auto;
-  border-radius: var(--radius-sm);
-}
-
-.history-table {
-  width: 100%;
-  border-collapse: collapse;
-  min-width: 260px;
-  font-size: 0.92rem;
-}
-
-.history-table thead {
-  background: color-mix(in srgb, rgba(17, 86, 214, 0.12) 60%, rgba(255, 255, 255, 0.9) 40%);
-}
-
-.history-table th,
-.history-table td {
-  padding: 0.65rem 0.8rem;
-  text-align: left;
-  border-bottom: 1px solid color-mix(in srgb, var(--border) 70%, transparent);
-  color: var(--text-subtle);
-}
-
-.history-table th {
-  font-weight: 700;
-  font-size: 0.85rem;
-  letter-spacing: 0.04em;
-  text-transform: uppercase;
-  color: var(--navy);
-}
-
-.history-table td {
-  color: var(--navy);
-}
-
-.history-table__numeric {
-  text-align: right;
-  font-variant-numeric: tabular-nums;
-  color: var(--navy);
-}
-
-.history-facts {
-  margin: 0;
-  display: grid;
-  gap: 0.75rem;
-}
-
-.history-facts__row {
-  display: flex;
-  justify-content: space-between;
-  align-items: baseline;
-  gap: 0.75rem;
-}
-
-.history-facts__row dt {
-  margin: 0;
-  font-weight: 600;
-  font-size: 0.9rem;
-  color: var(--text-subtle);
-}
-
-.history-facts__row dd {
-  margin: 0;
-  font-weight: 600;
-  color: var(--navy);
-}
-
-.list-grid li span {
-  display: block;
-  font-size: 0.9rem;
-  font-weight: 500;
-  color: var(--text-subtle);
-}
-
-.page-footer {
-  margin: 3rem 0 1rem;
-  text-align: center;
-  color: var(--text-subtle);
-  font-size: 0.85rem;
+  padding: 0.75rem 0.9rem; background: color-mix(in srgb, rgba(244, 181, 63, 0.18) 55%, rgba(255, 255, 255, 0.92) 45%);
+  display: grid; gap: 0.35rem; font-weight: 600;
+}
+.list-grid .record-item__title { margin: 0; font-size: 0.98rem; color: var(--navy); }
+.list-grid .record-item__meta { font-size: 0.85rem; color: var(--text-subtle); font-weight: 500; }
+
+.table-scroll { overflow-x: auto; border-radius: var(--radius-sm); }
+.history-table { width: 100%; border-collapse: collapse; min-width: 260px; font-size: 0.92rem; }
+.history-table thead { background: color-mix(in srgb, rgba(17, 86, 214, 0.12) 60%, rgba(255, 255, 255, 0.9) 40%); }
+.history-table th, .history-table td {
+  padding: 0.65rem 0.8rem; text-align: left; border-bottom: 1px solid color-mix(in srgb, var(--border) 70%, transparent); color: var(--text-subtle);
+}
+.history-table th { font-weight: 700; font-size: 0.85rem; letter-spacing: 0.04em; text-transform: uppercase; color: var(--navy); }
+.history-table td { color: var(--navy); }
+.history-table__numeric { text-align: right; font-variant-numeric: tabular-nums; color: var(--navy); }
+
+.history-facts { margin: 0; display: grid; gap: 0.75rem; }
+.history-facts__row { display: flex; justify-content: space-between; align-items: baseline; gap: 0.75rem; }
+.history-facts__row dt { margin: 0; font-weight: 600; font-size: 0.9rem; color: var(--text-subtle); }
+.history-facts__row dd { margin: 0; font-weight: 600; color: var(--navy); }
+
+.list-grid li span { display: block; font-size: 0.9rem; font-weight: 500; color: var(--text-subtle); }
+
+.page-footer { margin: 3rem 0 1rem; text-align: center; color: var(--text-subtle); font-size: 0.85rem; }
+
+/* Responsive */
+@media (max-width: 960px) {
+  .story-walkthrough { grid-template-columns: 1fr; }
+  .story-step__trigger { grid-template-columns: auto 1fr; }
+  .story-panel { order: 2; }
+  .team-overview__body, .team-analytics__grid { grid-template-columns: 1fr; }
+  .section-heading { flex-direction: column; align-items: flex-start; }
 }
 
 @media (max-width: 720px) {
-  body {
-    padding-inline: 1rem;
-  }
-
-  .hub-nav {
-    justify-content: center;
-  }
-
-  .brand {
-    width: 100%;
-    justify-content: center;
-  }
-
-  .nav-links {
-    justify-content: center;
-  }
-
-  .hero-metrics {
-    padding: 1rem;
-  }
-
-  .insight-preview {
-    grid-template-columns: 1fr;
-  }
-
-  .callout {
-    text-align: center;
-    justify-content: center;
-  }
-
-  .callout__content {
-    max-width: none;
-  }
-
-  .viz-canvas {
-    min-height: 200px;
-  }
-}+  body { padding-inline: 1rem; }
+  .hub-nav { justify-content: center; }
+  .brand { width: 100%; justify-content: center; }
+  .nav-links { justify-content: center; }
+  .hero-metrics { padding: 1rem; }
+  .insight-preview { grid-template-columns: 1fr; }
+  .callout { text-align: center; justify-content: center; }
+  .callout__content { max-width: none; }
+  .viz-canvas { min-height: 200px; }
+}
+
+@media (max-width: 620px) {
+  .story-step__trigger { grid-template-columns: 1fr; }
+  .story-step__index { width: auto; justify-content: flex-start; height: auto; padding: 0.2rem 0.5rem; }
+  .story-spotlights { grid-template-columns: 1fr; }
+}
+
+@media (max-width: 540px) {
+  .section-heading__actions { width: 100%; justify-content: flex-start; }
+  .metric-card { padding: 1.1rem 1.2rem; }
+}
