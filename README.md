--- conflicted
+++ resolved
@@ -22,13 +22,9 @@
 - **Why it matters:** Allows the MVP to surface upcoming season context without shipping the full 1,400-row CSV to the browser.
 
 ### Insight snapshots (players, games, teams)
-<<<<<<< HEAD
-- **Description:** Condensed JSON exports used by the "Global player pipeline", "Historic game spotlights", "Team performance benchmarks", and "All-time player leaders" sections in `public/franchise-explorer.html`.
-- **How to regenerate:** Run `python scripts/build_insights.py`. The script streams:
-=======
+
 - **Description:** Condensed JSON exports used by the "Global player pipeline", "Historic game spotlights", "Team performance benchmarks", and "All-time player leaders" sections in `public/index.html`.
 - **How to regenerate:** Run `python scripts/build_insights.py`. The script streams (via the `7z` CLI when available, or falls back to the [`py7zr`](https://pypi.org/project/py7zr/) Python package):
->>>>>>> 9341d971
   - `Players.csv` for roster metadata and height/position rollups,
   - `Games.csv` for league-wide matchup highlights,
   - `TeamStatistics.zip` for franchise benchmarks, and
