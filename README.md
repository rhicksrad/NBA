--- conflicted
+++ resolved
@@ -32,29 +32,6 @@
   - `PlayerStatistics.7z` for career, single-game, and season leaderboards.
 - **Outputs:** `public/data/players_overview.json`, `public/data/historic_games.json`, `public/data/team_performance.json`, `public/data/player_leaders.json`, and `public/data/player_season_insights.json`.
 - **Why it matters:** Keeps the browser payload tiny while ensuring the MVP reflects every dataset shipped with the repository.
-
-<<<<<<< HEAD
-### GOAT birthplace atlas (history spotlight)
-
-- **Description:** Supplies the state and international legends spotlight on the `public/history.html` page with pre-ranked leaderboards of the best ten NBA players born in each location.
-- **How to regenerate:**
-  1. Ensure the CSV extracts in `data/nba_birthplaces.csv` and `data/nba_draft_birthplaces.csv` are populated. They are lightweight, two-column slices (`player`, `birthplace`) produced from Basketball-Reference rosters and draft archives.
-  2. Run `python scripts/generate_goat_birth_index.py` from the repository root.
-  3. Commit the refreshed `public/data/goat_birth_index.json`, `public/data/state_birth_legends.json`, and `public/data/world_birth_legends.json` outputs.
-- **Outputs:**
-  - `public/data/goat_birth_index.json` (canonical lookup of GOAT rankings joined to normalized birthplaces),
-  - `public/data/state_birth_legends.json` (United States atlas data with `topPlayers` arrays), and
-  - `public/data/world_birth_legends.json` (international atlas data with `topPlayers`).
-- **Why it matters:** Prevents shipping heavyweight spreadsheets while keeping the historical atlas reproducible from transparent, version-controlled text sources.
-=======
-### Insights lab snapshot
-
-- **Description:** Aggregated metrics powering the experimental modules in `public/insights.html`, including monthly scoring curves, rest advantage splits, overtime outcomes, and long-run three-point trends.
-- **How to regenerate:** Run `python scripts/build_insights_lab.py`. The helper streams `Games.csv` and `TeamStatistics.zip`, computes rest differentials for every matchup, and writes the compact browser payload.
-- **Outputs:** `public/data/insights_lab.json`.
-- **Why it matters:** Guarantees that every chart on the Insights Lab page is backed by verifiable data instead of placeholder values.
->>>>>>> 14868c8a
-
 ### Team profile snapshot (map experience)
 
 - **Description:** All-time franchise dashboards backing the map interaction on `public/teams.html`, including wins, losses, and twelve per-game benchmarks.
